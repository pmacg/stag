/*
   This file is provided as part of the STAG library and released under the GPL
   license.
*/

#include "kde.h"

#include "Graph/random.h"
#include "multithreading/ctpl_stl.h"
#include "data.h"
#include <iostream>
#include <random>
#include <unordered_set>
#include <set>

#define TWO_ROOT_TWO 2.828427124
#define TWO_ROOT_TWOPI 5.0132565
#define LOG_TWO 0.69314718056

// The CKNS algorithm has a couple of 'magic constants' which control the
// probability guarantee and variance bounds.
#define K2_DEFAULT_CONSTANT 0.1     // K_2 = C log(n) p^{-k_j}
#define K1_DEFAULT_CONSTANT 1       // K_1 = C log(n) / eps^2
#define EPS_DEFAULT 1               // K_1 = C log(n) / eps^2
#define CKNS_DEFAULT_OFFSET 1

// At a certain number of sampled points, we might as well brute-force the hash
// unit.
#define HASH_UNIT_CUTOFF 1000

#ifndef NDEBUG
#  define LOG_DEBUG(x) do { std::cerr << x; } while (0)
#else
#  define LOG_DEBUG(x)
#endif

/*
 * Used to disable compiler warning for unused variable.
 */
template<class T> void ignore_warning(const T&){}

/**
 * Compute the squared distance between the given two data points.
 *
 * @param u the first data point
 * @param v the second data point
 * @return the squared distance between \f$u\f$ and \f$v\f$.
 */
StagReal squared_distance(const stag::DataPoint& u, const stag::DataPoint& v) {
  assert(u.dimension == v.dimension);
  StagReal result = 0;
  for (StagUInt i = 0; i < u.dimension; i++) {
    result += SQR(u.coordinates[i] - v.coordinates[i]);
  }
  return result;
}

/**
 * Compute the squared distance between the given two data points, if it is at
 * most max_dist. Otherwise, return -1.
 *
 * @param u the first data point
 * @param v the second data point
 * @param max_dist the maximum dist allowed.
 * @return the squared distance between \f$u\f$ and \f$v\f$.
 */
StagReal squared_distance_at_most(const stag::DataPoint& u,
                                  const stag::DataPoint& v,
                                  StagReal max_dist) {
  assert(u.dimension == v.dimension);
  StagReal result = 0;
  for (StagUInt i = 0; i < u.dimension; i++) {
    result += SQR(u.coordinates[i] - v.coordinates[i]);
    if (result > max_dist) return -1;
  }
  return result;
}

StagReal stag::gaussian_kernel(StagReal a, StagReal c) {
  return exp(-(a * c));
}

StagReal stag::gaussian_kernel(StagReal a, const stag::DataPoint& u,
                         const stag::DataPoint& v) {
  return stag::gaussian_kernel(a, squared_distance(u, v));
}

//------------------------------------------------------------------------------
// Beginning of CKNS Implementation
//------------------------------------------------------------------------------
/**
 * Compute the value of J for the CKNS algorithm, given
 *   - n, the number of data points
 *   - log2(n * mu), as an integer (at most log2(n)).
 *
 * @param n the number of data points
 * @param log_nmu the value of log2(n * mu)
 * @return
 */
StagInt ckns_J(StagInt n, StagInt log_nmu) {
  assert((StagReal) log_nmu <= ceil(log2((StagReal) n)));
  return ((StagInt) ceil(log2((StagReal) n))) - log_nmu;
}

/**
 * Compute the sampling probability for the CKNS algorithm, given a value of
 * j and log2(n * mu).
 *
 * @param j
 * @param log_nmu the value of log2(n * mu)
 * @return
 */
StagReal ckns_p_sampling(StagInt j, StagInt log_nmu, StagInt n, StagInt sampling_offset) {
  // j = 0 is the special random sampling hash unit. Sample with probability
  // 2^-offset / n.
  if (j == 0) return MIN((StagReal) 1, pow(2, -sampling_offset) / n);
  else return MIN((StagReal) 1, pow(2, (StagReal) -(j+sampling_offset)) * pow(2, (StagReal) -log_nmu));
}

StagReal ckns_gaussian_rj_squared(StagInt j, StagReal a) {
  return (StagReal) j * LOG_TWO / a;
}

/**
 * Create the LSH parameters for a particular application of E2LSH as part of
 * the CKNS algorithm with the Gaussian kernel.
 *
 * @param J the total number of sampling levels
 * @param j the current sampling level
 * @param n the total number of data points
 * @param d the dimension of the data
 * @param a the scaling parameter of the Gaussian kernel
 * @return the K and L parameters for this E2LSH table.
 */
std::vector<StagUInt> ckns_gaussian_create_lsh_params(
    StagInt J, StagInt j, StagReal a, StagReal K2_constant) {
  StagReal r_j = sqrt((StagReal) j * log(2) / a);
  StagReal p_j = stag::LSHFunction::collision_probability(r_j);
  StagReal phi_j = ceil((((StagReal) j)/((StagReal) J)) * (StagReal) (J - j + 1));
  StagUInt k_j = MAX(1, floor(- phi_j / log2(p_j)));
  StagUInt K_2 = ceil(K2_constant * pow(2, phi_j));
  return {
      k_j, // parameter K
      K_2, // parameter L
  };
}

//------------------------------------------------------------------------------
// Implementation of the CKNS Gaussian KDE Hash Unit
//
// The CKNS KDE data structure is made up of several E2LSH hashes of different
// subsets of the dataset. We define a data structure (class since we're in C++
// land) which represents one such E2LSH hash as part of the CKNS algorithm.
//
// Each unit corresponds to a given 'guess' of the value of a query KDE value,
// and a distance level from the query point. The KDE value guess is referred to
// as mu in the analysis of the CKNS algorithm, and the level is referred to by
// the index j.
//------------------------------------------------------------------------------
stag::CKNSGaussianKDEHashUnit::CKNSGaussianKDEHashUnit(
    StagReal kern_param, DenseMat* data, StagInt lognmu, StagInt j_small,
<<<<<<< HEAD
    StagReal K2_constant, StagInt prob_offset, StagInt min_idx, StagInt max_idx) {
  n = max_idx - min_idx;
=======
    StagReal K2_constant, StagInt prob_offset) {
  StagInt n = data->rows();
>>>>>>> 7bcf94bb
  StagInt d = data->cols();
  a = kern_param;
  log_nmu = lognmu;
  j = j_small;
  sampling_offset = prob_offset;

  // Get the J parameter from the value of n and log(n * mu)
  J = ckns_J(n, log_nmu);
  assert(j <= J);

  // Create an array of DataPoint structures which will be used to point to the
  // Eigen data matrix.
  std::vector<stag::DataPoint> lsh_data;

  // We need to sample the data set with the correct sampling probability.
  StagReal p_sampling = ckns_p_sampling(j, log_nmu, n, sampling_offset);

  // Get the number of points to sample
  auto num_sampled_points = (StagInt) floor(p_sampling * n);

  // And the starting index
  StagInt starting_idx = 0;
  if (p_sampling <= (StagReal) 1/2) starting_idx = (StagInt) (1 - 2 * p_sampling) * n;
  else starting_idx = 0;
  assert(starting_idx + num_sampled_points <= data->rows());
  assert(starting_idx >= 0);

  for (StagInt i = starting_idx; i < starting_idx + num_sampled_points; i++) {
    assert(i <= data->rows());
    lsh_data.emplace_back(d, data->row(i).data());
    assert(lsh_data.back().coordinates >= data->data());
  }

  // If the number of sampled points is below the cutoff, or this is the 'outer
  // ring' don't create an LSH table, just store the points and we'll search
  // through them at query time.
  if (j == 0) {
    final_shell = true;
    below_cutoff = false;
    all_data = lsh_data;
  } else if (lsh_data.size() <= HASH_UNIT_CUTOFF) {
    final_shell = false;
    below_cutoff = true;
    all_data = lsh_data;
  } else {
    below_cutoff = false;
    final_shell = false;

    // Create the LSH parameters
    std::vector<StagUInt> lsh_parameters = ckns_gaussian_create_lsh_params(
        J, j, a, K2_constant);

    // Construct the LSH object
    LSH_buckets = stag::E2LSH(lsh_parameters[0],
                              lsh_parameters[1],
                              lsh_data);
  }
}

StagReal stag::CKNSGaussianKDEHashUnit::query_neighbors(const stag::DataPoint& q,
                                                         const std::vector<stag::DataPoint>& neighbors) {
  StagReal p_sampling = ckns_p_sampling(j, log_nmu, n, sampling_offset);
  StagReal rj_squared = ckns_gaussian_rj_squared(j, a);
  StagReal rj_minus_1_squared = 0;
  if (j > 1) {
    rj_minus_1_squared = ckns_gaussian_rj_squared(j-1, a);
  } else if (j == 0) {
    // If j = 0, then this is the 'outer' shell
    rj_minus_1_squared = ckns_gaussian_rj_squared(J, a);
  }

  // Separate computation if this is the final shell - no maximum distance.
  if (final_shell) {
    StagReal total = 0;
    for (const auto& neighbor : neighbors) {
      // We use all the points in the final shell.
      StagReal d_sq = squared_distance(q, neighbor);
      if (d_sq > rj_minus_1_squared) {
        // Include this point in the estimate
        total += gaussian_kernel(a, d_sq) / p_sampling;
      }
    }
    return total;
  } else {
    StagReal total = 0;
    for (const auto& neighbor : neighbors) {
      // We return only points that are in L_j - that is, in the annulus between
      // r_{j-1} and r_j.
      StagReal d_sq = squared_distance_at_most(q, neighbor, rj_squared);
      if (d_sq > rj_minus_1_squared) {
        // Include this point in the estimate
        total += gaussian_kernel(a, d_sq) / p_sampling;
      }
    }
    return total;
  }
}

StagReal stag::CKNSGaussianKDEHashUnit::query(const stag::DataPoint& q) {
  if (below_cutoff || final_shell) {
    return query_neighbors(q, all_data);
  } else {
    std::vector<stag::DataPoint> near_neighbours = LSH_buckets.get_near_neighbors(q);
    return query_neighbors(q, near_neighbours);
  }
}

//------------------------------------------------------------------------------
// CKNS Gaussian KDE
//
// We now come to the implementation of the full CKNS KDE data structure.
//------------------------------------------------------------------------------
void stag::CKNSGaussianKDE::initialize(DenseMat* data,
                                       StagReal gaussian_param,
                                       StagReal min_mu,
                                       StagInt K1,
                                       StagReal K2_constant,
                                       StagInt prob_offset,
                                       StagInt min_idx,
                                       StagInt max_idx) {
#ifndef NDEBUG
  std::cerr << "Warning: STAG in debug mode!" << std::endl;
#endif
  assert(max_idx <= data->rows());
  assert(min_idx >= 0);
  assert(min_idx < max_idx);
  min_id = min_idx;
  max_id = max_idx;
  n = max_id - min_id;
  a = gaussian_param;
  sampling_offset = prob_offset;

  // We are going to create a grid of LSH data structures:
  //   log2(n * mu) ranges from 0 to floor(log2(n))
  //   i ranges from 1 to k1.
  //   j ranges from 1 to J.
  assert(min_mu <= 1);
  min_log_nmu = (StagInt) floor(log2((StagReal) n * min_mu));
  max_log_nmu = (StagInt) ceil(log2((StagReal) n));
  assert(min_log_nmu <= max_log_nmu);

  num_log_nmu_iterations = (StagInt) ceil((StagReal) (max_log_nmu - min_log_nmu) / 2) + 1;
  LOG_DEBUG("min_log_nmu: " << min_log_nmu << std::endl);
  LOG_DEBUG("num_log_nmu_iterations: " << num_log_nmu_iterations << std::endl);

  k1 = K1;
  k2_constant = K2_constant;
  LOG_DEBUG("[STAG] k1: " << k1 << std::endl);
  LOG_DEBUG("[STAG] k2_constant: " << k2_constant << std::endl);

  hash_units.resize(num_log_nmu_iterations);
  for (StagInt log_nmu_iter = 0;
       log_nmu_iter < num_log_nmu_iterations;
       log_nmu_iter++){
    hash_units[log_nmu_iter].resize(k1);
  }

  // Create K1 permuted copies of the data submatrix we are interested in.
  data_copies.reserve(K1);
  for (StagInt iter = 0; iter < k1; iter++) {
    Eigen::PermutationMatrix<Eigen::Dynamic, Eigen::Dynamic> perm(n);
    perm.setIdentity();
    std::shuffle(perm.indices().data(), perm.indices().data() + perm.indices().size(), std::mt19937(std::random_device()()));
    DenseMat permutedMatrix = perm * data->block(min_idx, 0, n, data->cols());
    data_copies.push_back(permutedMatrix);
  }

  // For each value of n * mu, we'll create an array of LSH data structures.
  StagInt num_threads = std::thread::hardware_concurrency();
  ctpl::thread_pool pool((int) num_threads);
  std::vector<std::future<StagInt>> futures;
  std::mutex hash_units_mutex;
  for (StagInt iter = 0; iter < k1; iter++) {
    for (StagInt log_nmu_iter = 0;
         log_nmu_iter < num_log_nmu_iterations;
         log_nmu_iter++) {
      StagInt log_nmu = max_log_nmu - (log_nmu_iter * 2);
      StagInt J = ckns_J(n, log_nmu);
      assert(J >= 0);

      // Make sure everything works like we expect.
      assert(log_nmu <= max_log_nmu);
      assert(log_nmu >= min_log_nmu - 1);

      // j = 0 is the special random sampling hash unit.
      for (StagInt j = 0; j <= J; j++) {
        futures.push_back(
            pool.push(
                [&, log_nmu_iter, log_nmu, iter, j](int id) {
                  ignore_warning(id);
                  return add_hash_unit(log_nmu_iter, log_nmu, iter, j, &data_copies.at(iter), hash_units_mutex);
                }
            )
        );
      }
    }
  }

  // Join all the threads
  for (auto & future : futures) {
    future.get();
  }

  // Close the thread pool.
  pool.stop();
  LOG_DEBUG("Finished initialising." << std::endl);
}

stag::CKNSGaussianKDE::CKNSGaussianKDE(DenseMat *data,
                                       StagReal a,
                                       StagReal eps,
                                       StagReal min_mu) {
  n = data->rows();
  StagInt K1 = ceil(K1_DEFAULT_CONSTANT * log((StagReal) n) / SQR(eps));
  StagReal K2_constant = K2_DEFAULT_CONSTANT * log((StagReal) n);
  initialize(data, a, min_mu, K1, K2_constant, CKNS_DEFAULT_OFFSET, 0, n);
}

stag::CKNSGaussianKDE::CKNSGaussianKDE(DenseMat *data, StagReal a) {
  n = data->rows();
  StagInt K1 = ceil(K1_DEFAULT_CONSTANT * log((StagReal) n) / SQR(EPS_DEFAULT));
  StagReal K2_constant = K2_DEFAULT_CONSTANT * log((StagReal) n);
  StagReal min_mu = 1.0 / (StagReal) n;
  initialize(data, a, min_mu, K1, K2_constant, CKNS_DEFAULT_OFFSET, 0, n);
}

stag::CKNSGaussianKDE::CKNSGaussianKDE(
    DenseMat *data, StagReal a, StagReal eps) {
  n = data->rows();
  StagInt K1 = ceil(K1_DEFAULT_CONSTANT * log((StagReal) n) / SQR(eps));
  StagReal K2_constant = K2_DEFAULT_CONSTANT * log((StagReal) n);
  StagReal min_mu = 1.0 / (StagReal) n;
  initialize(data, a, min_mu, K1, K2_constant, CKNS_DEFAULT_OFFSET, 0, n);
}

stag::CKNSGaussianKDE::CKNSGaussianKDE(DenseMat *data,
                                       StagReal a,
                                       StagReal min_mu,
                                       StagInt K1,
                                       StagReal K2_constant,
                                       StagInt prob_offset) {
  initialize(data, a, min_mu, K1, K2_constant, prob_offset, 0, data->rows());
}

stag::CKNSGaussianKDE::CKNSGaussianKDE(DenseMat *data,
                                       StagReal a,
                                       StagReal min_mu,
                                       StagInt K1,
                                       StagReal K2_constant,
                                       StagInt prob_offset,
                                       StagInt min_idx,
                                       StagInt max_idx) {
  initialize(data, a, min_mu, K1, K2_constant, prob_offset, min_idx, max_idx);
}

StagInt stag::CKNSGaussianKDE::add_hash_unit(StagInt log_nmu_iter,
                                             StagInt log_nmu,
                                             StagInt iter,
                                             StagInt j,
                                             DenseMat* data,
                                             std::mutex& hash_units_mutex) {
  assert(log_nmu <= max_log_nmu);
  assert(log_nmu >= min_log_nmu - 1);
  CKNSGaussianKDEHashUnit new_hash_unit = CKNSGaussianKDEHashUnit(
      a, data, log_nmu, j, k2_constant, sampling_offset);
  hash_units_mutex.lock();
  hash_units[log_nmu_iter][iter].push_back(new_hash_unit);
  hash_units_mutex.unlock();
  return 0;
}

/**
 * Compute the median value of a vector.
 */
StagReal median(std::vector<StagReal> &v)
{
  size_t n = v.size() / 2;
  std::nth_element(v.begin(), v.begin()+n, v.end());
  return v[n];
}

std::vector<StagReal> stag::CKNSGaussianKDE::query(DenseMat* query_mat) {
  StagInt num_threads = std::thread::hardware_concurrency();

  // Split the query into num_threads chunks.
  if (query_mat->rows() < num_threads) {
    return this->chunk_query(query_mat, 0, query_mat->rows());
  } else {
    // Initialise the results vector
    std::vector<StagReal> results(query_mat->rows());

    // Start the thread pool
    ctpl::thread_pool pool((int) num_threads);

    StagInt chunk_size = floor((StagReal) query_mat->rows() / (StagReal) num_threads);

    // The query size is large enough to be worth splitting.
    std::vector<std::future<std::vector<StagReal>>> futures;
    for (auto chunk_id = 0; chunk_id < num_threads; chunk_id++) {
      futures.push_back(
          pool.push(
              [&, chunk_size, chunk_id, num_threads, query_mat] (int id) {
                ignore_warning(id);
                assert(chunk_id < num_threads);
                StagInt this_chunk_start = chunk_id * chunk_size;
                StagInt this_chunk_end = this_chunk_start + chunk_size;
                if (chunk_id == num_threads - 1) {
                  this_chunk_end = query_mat->rows();
                }

                assert(this_chunk_start <= (StagInt) query_mat->rows());
                assert(this_chunk_end <= (StagInt) query_mat->rows());
                assert(this_chunk_end >= this_chunk_start);

                return this->chunk_query(query_mat, this_chunk_start, this_chunk_end);
              }
          )
      );
    }

    StagInt next_index = 0;
    assert((StagInt) futures.size() == num_threads);
    for (auto chunk_id = 0; chunk_id < num_threads; chunk_id++) {
      std::vector<StagReal> chunk_results = futures[chunk_id].get();

      for (auto res : chunk_results) {
        results.at(next_index) = res;
        next_index++;
      }
    }

    pool.stop();

    return results;
  }
}

std::vector<StagReal> stag::CKNSGaussianKDE::chunk_query(
    DenseMat* query, StagInt chunk_start, StagInt chunk_end) {
  // Iterate through possible values of mu , until we find a correct one for
  // each query point.
  std::vector<StagReal> results(chunk_end - chunk_start, 0);
  std::unordered_set<StagInt> unsolved_queries;
  std::unordered_map<StagInt, StagReal> last_mu_estimates;
  assert(chunk_start < chunk_end);
  for (StagInt i = chunk_start; i < chunk_end; i++) {
    assert(i < chunk_end);
    unsolved_queries.insert(i);
    last_mu_estimates.insert(std::pair<StagInt, StagReal>(i, 0));
  }
  assert((StagInt) last_mu_estimates.size() == (chunk_end - chunk_start));

  for (StagInt log_nmu_iter = 0;
       log_nmu_iter < num_log_nmu_iterations;
       log_nmu_iter++) {
    StagInt log_nmu = max_log_nmu - (log_nmu_iter * 2);
    StagInt J = ckns_J(n, log_nmu);

    // Get an estimate from k1 copies of the CKNS data structure.
    // Take the median one to be the true estimate.
    std::unordered_map<StagInt, std::vector<StagReal>> iter_estimates;
    for (StagInt i : unsolved_queries) {
      assert(i < chunk_end);
      std::vector<StagReal> temp(k1, 0);
      iter_estimates.insert(std::pair<StagInt, std::vector<StagReal>>(i, temp));
    }

    for (auto iter = 0; iter < k1; iter++) {
      // Iterate through the shells for each value of j
      // Recall that j = 0 is the special random sampling unit.
      for (auto j = 0; j <= J; j++) {
        for (auto i : unsolved_queries) {
          assert(i < chunk_end);
          iter_estimates[i][iter] += hash_units[log_nmu_iter][iter][j].query(stag::DataPoint(*query, i));
        }
      }
    }

    std::vector<StagInt> newly_solved;
    for (StagInt i : unsolved_queries) {
      assert(i < chunk_end);
      StagReal this_mu_estimate = median(iter_estimates[i]);

      // Check whether the estimate is at least mu, in which case we
      // return it.
      if (log(this_mu_estimate) >= (StagReal) 1.3 * log_nmu) {
        results.at(i - chunk_start) = this_mu_estimate / (StagReal) n;
        newly_solved.push_back(i);
      }

      assert(i < chunk_end);
      auto test = last_mu_estimates.end();
      ignore_warning(test);
      assert(last_mu_estimates.find(i) != last_mu_estimates.end());
      last_mu_estimates[i] = this_mu_estimate;
    }

    for (StagInt i : newly_solved) {
      assert(i < chunk_end);
      auto test = unsolved_queries.end();
      ignore_warning(test);
      assert(unsolved_queries.find(i) != unsolved_queries.end());
      unsolved_queries.erase(i);
    }
  }

  // Didn't find a good answer, return the last estimate, or 0.
  for (auto i : unsolved_queries) {
    assert(i < chunk_end);
    results.at(i - chunk_start) = last_mu_estimates[i] / n;
  }
  return results;
}

StagReal stag::CKNSGaussianKDE::query(const stag::DataPoint &q) {
  // Iterate through possible values of mu , until we find a correct one for
  // the query.
  StagReal last_mu_estimate = 0;

  for (auto log_nmu_iter = num_log_nmu_iterations - 1;
       log_nmu_iter >= 0;
       log_nmu_iter--) {
    StagInt log_nmu = max_log_nmu - (log_nmu_iter * 2);
    StagInt J = ckns_J(n, log_nmu);
    StagReal this_mu_estimate;

    // Get an estimate from k1 copies of the CKNS data structure.
    // Take the median one to be the true estimate.
    std::vector<StagReal> iter_estimates(k1, 0);
    for (auto iter = 0; iter < k1; iter++) {
      // Iterate through the shells for each value of j
      // Recall that j = 0 is the special random sampling hash unit.
      for (auto j = 0; j <= J; j++) {
        iter_estimates[iter] += hash_units[log_nmu_iter][iter][j].query(q);
      }
    }

    this_mu_estimate = median(iter_estimates);

    // Check whether the estimate is at least mu, in which case we
    // return it.
    if (log(this_mu_estimate) >= (StagReal) 1.3 * log_nmu) {
      return this_mu_estimate / (StagReal) n;
    }

    last_mu_estimate = this_mu_estimate;
  }

  // Didn't find a good answer, return the last estimate, or 0.
  return last_mu_estimate / n;
}

//------------------------------------------------------------------------------
// Exact Gaussian KDE Implementation
//------------------------------------------------------------------------------
StagReal gaussian_kde_exact(StagReal a,
                            const std::vector<stag::DataPoint>& data,
                            const stag::DataPoint& query) {
  StagReal total = 0;
  for (const auto& i : data) {
    total += gaussian_kernel(a, query, i);
  }
  return total / (double) data.size();
}

stag::ExactGaussianKDE::ExactGaussianKDE(DenseMat *data, StagReal param) {
  min_id = 0;
  max_id = data->rows();
  all_data = stag::matrix_to_datapoints(data);
  a = param;
}

stag::ExactGaussianKDE::ExactGaussianKDE(DenseMat *data, StagReal param,
                                         StagInt min_idx, StagInt max_idx) {
  min_id = min_idx;
  max_id = max_idx;
  a = param;

  for (auto i = min_id; i < max_id; i++) {
    all_data.emplace_back(data->cols(), data->row(i).data());
  }
}

StagReal stag::ExactGaussianKDE::query(const stag::DataPoint& q) {
  return gaussian_kde_exact(a, all_data, q);
}

StagInt stag::ExactGaussianKDE::sample_neighbor(const stag::DataPoint &q, StagReal r) {
  StagReal total_weight = this->query(q);

  StagReal total = 0;
  for (StagInt i = min_id; i <= max_id; i++) {
    total += gaussian_kernel(a, q, all_data.at(i - min_id));
    if (total / total_weight >= r) return i;
  }
  return max_id;
}

std::vector<StagReal> stag::ExactGaussianKDE::query(DenseMat* query_mat) {
  std::vector<StagReal> results(query_mat->rows());

  std::vector<stag::DataPoint> query_points = stag::matrix_to_datapoints(
      query_mat);

  StagInt num_threads = std::thread::hardware_concurrency();

  // Split the query into num_threads chunks.
  if (query_mat->rows() < num_threads) {
    for (auto i = 0; i < query_mat->rows(); i++) {
      results[i] = this->query(query_points.at(i));
    }
  } else {
    // Start the thread pool
    ctpl::thread_pool pool((int) num_threads);

    StagInt chunk_size = floor((StagReal) query_mat->rows() / (StagReal) num_threads);

    // The query size is large enough to be worth splitting.
    std::vector<std::future<std::vector<StagReal>>> futures;
    for (auto chunk_id = 0; chunk_id < num_threads; chunk_id++) {
      futures.push_back(
          pool.push(
              [&, chunk_size, chunk_id, num_threads, query_points] (int id) {
                ignore_warning(id);
                assert(chunk_id < num_threads);
                StagInt this_chunk_start = chunk_id * chunk_size;
                StagInt this_chunk_end = this_chunk_start + chunk_size;
                if (chunk_id == num_threads - 1) {
                  this_chunk_end = query_mat->rows();
                }

                assert(this_chunk_start <= (StagInt) query_points.size());
                assert(this_chunk_end <= (StagInt) query_points.size());
                assert(this_chunk_end >= this_chunk_start);

                std::vector<StagReal> chunk_results(this_chunk_end - this_chunk_start);

                for (auto i = this_chunk_start; i < this_chunk_end; i++) {
                  chunk_results[i - this_chunk_start] = gaussian_kde_exact(
                      a, all_data, query_points[i]);
                }

                return chunk_results;
              }
          )
      );
    }

    StagInt next_index = 0;
    assert((StagInt) futures.size() == num_threads);
    for (auto chunk_id = 0; chunk_id < num_threads; chunk_id++) {
      std::vector<StagReal> chunk_results = futures[chunk_id].get();

      for (auto res : chunk_results) {
        results.at(next_index) = res;
        next_index++;
      }
    }

    pool.stop();
  }

  return results;

}<|MERGE_RESOLUTION|>--- conflicted
+++ resolved
@@ -159,13 +159,8 @@
 //------------------------------------------------------------------------------
 stag::CKNSGaussianKDEHashUnit::CKNSGaussianKDEHashUnit(
     StagReal kern_param, DenseMat* data, StagInt lognmu, StagInt j_small,
-<<<<<<< HEAD
     StagReal K2_constant, StagInt prob_offset, StagInt min_idx, StagInt max_idx) {
   n = max_idx - min_idx;
-=======
-    StagReal K2_constant, StagInt prob_offset) {
-  StagInt n = data->rows();
->>>>>>> 7bcf94bb
   StagInt d = data->cols();
   a = kern_param;
   log_nmu = lognmu;
