/*
   This file is provided as part of the STAG library and released under the GPL
   license.
*/

/**
 * @file graph.h
 * \brief Core graph class definitions and constructors.
 */

#ifndef STAG_LIBRARY_H
#define STAG_LIBRARY_H

#include <vector>
#include <fstream>
#include <unordered_map>

#include "definitions.h"


namespace stag {
  /**
   * \brief A structure representing a weighted edge in a graph.
   */
  struct edge {
    /**
     * The first vertex in the edge.
     */
    StagInt v1;

    /**
     * The second vertex in the edge.
     */
    StagInt v2;

    /**
     * The weight of the edge.
     */
    StagReal weight;
  };

  /**
   * \brief An abstract class which defines methods for exploring the
   * local neighborhood of vertices in a graph.
   *
   * To maximise the performance of the local algorithms using this class,
   * subclasses should cache the results of expensive queries. For example,
   * if querying the neighbors of a vertex requires accessing the disk, then
   * the result should be cached.
   */
  class LocalGraph {
    public:
      /**
       * Given a vertex v, return its weighted degree.
       *
       * A self-loop of weight \f$1\f$ contributes \f$2\f$ to the vertex's
       * degree.
       */
      virtual StagReal degree(StagInt v) = 0;

      /**
       * Given a vertex v, return its unweighted degree. That is, the number
       * of neighbors of v, ignoring the edge weights.
       */
      virtual StagInt degree_unweighted(StagInt v) = 0;

      /**
       * Given a vertex v, return a vector of edges representing the
       * neighborhood of v.
       *
       * The returned edges will all have the ordering (v, x) such that
       * edge.v = v.
       *
       * @param v an int representing some vertex in the graph
       * @return an edge vector containing the neighborhood information
       */
      virtual std::vector<edge> neighbors(StagInt v) = 0;

      /**
       * Given a vertex v, return a vector containing the neighbors of v.
       *
       * The weights of edges to the neighbors are not returned by this method.
       *
       * @param v an int representing some vertex in the graph
       * @return an int vector giving the neighbors of v
       */
      virtual std::vector<StagInt> neighbors_unweighted(StagInt v) = 0;

      /**
       * Given a list of vertices, return the degrees of each vertex in the
       * list.
       *
       * Providing a method for computing the degrees 'in bulk' increases the
       * efficiency of algorithms on graphs which are not stored directly in
       * memory.
       *
       * @param vertices a vector of ints representing the vertices to be
       *                 queried.
       * @return a vector of degrees
       */
      virtual std::vector<StagReal> degrees(std::vector<StagInt> vertices) = 0;

      /**
       * Given a list of vertices, return their unweighted degrees.
       *
       * @param vertices a vector of ints representing the vertices to be
       *                 queried.
       * @return a vector of integer degrees
       */
      virtual std::vector<StagInt> degrees_unweighted(std::vector<StagInt> vertices) = 0;

      /**
       * Given a vertex ID, returns true or false to indicate whether the vertex exists
       * in the graph.
       *
       * @param v the vertex index to check
       * @return a boolean indicating whether there exists a vertex with the given index
       */
       virtual bool vertex_exists(StagInt v) = 0;

      /**
       * Destructor for the LocalGraph object.
       */
      virtual ~LocalGraph() = default;
  };

  /**
   * \brief The core object used to represent graphs for use with the library.
   *
   * Graphs are always constructed from sparse matrices, and this is the internal
   * representation used as well.
   * Vertices of the graph are always referred to by their unique integer index.
   * This index corresponds to the position of the vertex in the stored adjacency
   * matrix of the graph.
   *
   * This class supports graphs with positive edge weights. Self-loops are
   * permitted.
   */
  class Graph : public LocalGraph {
    public:
      /**
       * Create a graph from an Eigen matrix.
       *
       * The provided matrix should correspond either to the
       * adjacency matrix or Laplacian matrix of the graph. STAG will
       * automatically detect whether the provided matrix is an adjacency matrix
       * or a Laplacian matrix.
       *
       * \par Example
       *
       * \code{cpp}
       * #include <iostream>
       * #include <stag/graph.h>
       *
       * int main() {
       *   // Construct a sparse matrix representing the
       *   // triangle graph adjacency matrix.
       *   stag_int n = 3;
       *   SprsMat adj(n, n);
       *   adj.coeffRef(0, 1) = 1;
       *   adj.coeffRef(0, 2) = 1;
       *   adj.coeffRef(1, 0) = 1;
       *   adj.coeffRef(1, 2) = 1;
       *   adj.coeffRef(2, 0) = 1;
       *   adj.coeffRef(2, 1) = 1;
       *
       *   // Create a new STAG graph
       *   stag::Graph myGraph(adj);
       *
       *   // Display the adjacency matrix of the graph
       *   std::cout << *myGraph.adjacency() << std::endl;
       *
       *   return 0;
       * }
       * \endcode
       *
       * The provided matrix must be symmetric, and may include
       * self-loops.
       *
       * @param matrix the sparse eigen matrix representing the adjacency matrix
       *               or Laplacian matrix of the graph.
       * @throws domain_error if the provided matrix is not symmetric
       */
      explicit Graph(const SprsMat& matrix);

      /**
       * Create a graph from raw arrays describing a CSC sparse matrix.
       *
       * To use this constructor, you should understand the CSC sparse matrix
       * format. Note that this library uses the ColMajor format from the Eigen
       * library.
       * For more information, refer to the
       * [Eigen Documentation](https://eigen.tuxfamily.org/dox/group__TopicStorageOrders.html).
       *
       * @param outerStarts the indices of the start of each row in the CSR
       *                    matrix
       * @param innerIndices the column indices of each non-zero element in the
       *                     matrix
       * @param values the values of each non-zero element in the matrix
       */
      Graph(std::vector<StagInt> &outerStarts, std::vector<StagInt> &innerIndices,
            std::vector<StagReal> &values);

      /**
       * Return the sparse adjacency matrix of the graph.
       *
       * @return a sparse Eigen matrix representing the graph adjacency matrix.
       */
      const SprsMat* adjacency() const;

      /**
       * Return the Laplacian matrix of the graph.
       *
       * The Laplacian matrix is defined by
       *
       * \f[
       *   L = D - A
       * \f]
       *
       * where \f$D\f$ is the diagonal matrix of vertex degrees
       * (stag::Graph::degree_matrix)
       * and A is the adjacency matrix of the graph
       * (stag::Graph::adjacency).
       *
       * @return a sparse Eigen matrix representing the graph Laplacian
       */
      const SprsMat* laplacian();

      /**
       * Return the normalised Laplacian matrix of the graph.
       *
       * The normalised Laplacian matrix is defined by
       *
       * \f[
       *   \mathcal{L} = D^{-1/2} L D^{-1/2}
       * \f]
       *
       * where \f$D\f$ is the diagonal matrix of vertex degrees
       * (stag::Graph::degree_matrix)
       * and \f$L\f$ is the Laplacian matrix of the graph
       * (stag::Graph::laplacian).
       *
       * @return a sparse Eigen matrix representing the normalised Laplacian
       */
      const SprsMat* normalised_laplacian();

      /**
       * Return the signless Laplacian matrix of the graph.
       *
       * The signless Laplacian matrix is defined by
       *
       * \f[
       *   J = D + A
       * \f]
       *
       * where \f$D\f$ is the diagonal matrix of vertex degrees
       * (stag::Graph::degree_matrix)
       * and A is the adjacency matrix of the graph
       * (stag::Graph::adjacency).
       *
       * @return a sparse Eigen matrix representing the signless graph Laplacian
       */
      const SprsMat* signless_laplacian();

      /**
       * Return the normalised signless Laplacian matrix of the graph.
       *
       * The normalised signless Laplacian matrix is defined by
       *
       * \f[
       *   \mathcal{J} = D^{-1/2} J D^{-1/2}
       * \f]
       *
       * where \f$D\f$ is the diagonal matrix of vertex degrees
       * (stag::Graph::degree_matrix)
       * and \f$J\f$ is the signless Laplacian matrix of the graph
       * (stag::Graph::signless_laplacian).
       *
       * @return a sparse Eigen matrix representing the normalised Laplacian
       */
      const SprsMat* normalised_signless_laplacian();

      /**
       * The degree matrix of the graph.
       *
       * The degree matrix is an \f$n \times n\f$ matrix such that each diagonal entry is
       * the degree of the corresponding node.
       *
       * @return a sparse Eigen matrix
       */
      const SprsMat* degree_matrix();

      /**
       * The inverse degree matrix of the graph.
       *
       * The inverse degree matrix is an \f$n \times n\f$ matrix such that each diagonal entry is
       * the inverse of the degree of the corresponding node, or 0 if the node
       * has degree 0.
       *
       * @return a sparse Eigen matrix
       */
      const SprsMat* inverse_degree_matrix();

      /**
       * The lazy random walk matrix of the graph.
       *
       * The lazy random walk matrix is defined to be
       *
       * \f[
       *    \frac{1}{2} I + \frac{1}{2} A D^{-1}
       * \f]
       *
       * where \f$I\f$ is the identity matrix, \f$A\f$ is the graph adjacency matrix and
       * \f$D\f$ is the degree matrix of the graph.
       *
       * @return a sparse Eigen matrix
       */
      const SprsMat* lazy_random_walk_matrix();

      /**
       * The total volume of the graph.
       *
       * The volume is defined as the sum of the node degrees.
       *
       * @return the graph's volume.
       */
      StagReal total_volume();

      /**
       * The average degree of the graph.
       *
       * This is defined as the sum of the node degrees divided by the number of nodes.
       *
       * @return the graph's average degree.
       */
      StagReal average_degree();

      /**
       * The number of vertices in the graph.
       */
      StagInt number_of_vertices() const;

      /**
       * The number of edges in the graph.
       *
       * This is defined based on the number of non-zero elements in the
       * adjacency matrix, and ignores the weights of the edges.
       */
       StagInt number_of_edges() const;

       /**
        * Add an edge to the graph.
        *
        * The edge goes from node i to node j, and is added with weight w.
        * If there is already an edge from i to j, then w is added to
        * its weight.
        *
        * If either of \f$i\f$ or \f$j\f$ are larger than the number
        * of nodes in the graph, the graph is resized to have enough nodes.
        *
        * @param i
        * @param j
        * @param w
        */
       void add_edge(StagInt i, StagInt j, StagReal w);

       /**
        * Remove an edge from the graph.
        *
        * Remove any edge between nodes \f$i\f$ and \f$j\f$.
        *
        * @param i
        * @param j
        */
       void remove_edge(StagInt i, StagInt j);

       /**
        * Returns a boolean indicating whether this graph contains self loops.
        */
       bool has_self_loops() const;

       /**
        * Returns a boolean indicating whether the graph is connected.
        *
        * The running time of this method is \f$O(m)\f$, where \f$m\f$ is the
        * number of edges in the graph.
        */
       bool is_connected();

       /**
        * Construct and return a subgraph of this graph.
        *
        * Note that the vertex indices will be changed in the subgraph.
        *
        * @param vertices the vertices in the induced subgraph
        * @return a new stag::Graph object representing the subgraph induced by
        *         the given vertices
        */
       Graph subgraph(std::vector<StagInt>& vertices);

       /**
        * Construct and return the disjoint union of this graph and another.
        *
        * The disjoint union of two graphs \f$G\f$ and \f$H\f$ is a graph
        * containing \f$G\f$ and \f$H\f$ as disconnected subgraphs.
        *
        * @param other the other graph to be combined with this one
        * @return a new stag::Graph object representing the union of this graph
        *         with the other one
        */
       Graph disjoint_union(Graph& other);

       // Override the abstract methods in the LocalGraph base class.
       StagReal degree(StagInt v) override;
       StagInt degree_unweighted(StagInt v) override;
       std::vector<edge> neighbors(StagInt v) override;
       std::vector<StagInt> neighbors_unweighted(StagInt v) override;
       std::vector<StagReal> degrees(std::vector<StagInt> vertices) override;
       std::vector<StagInt> degrees_unweighted(std::vector<StagInt> vertices) override;
       bool vertex_exists(StagInt v) override;
       ~Graph() override = default;

    private:
      /**
       * Initialise the laplacian matrix of the graph if it has not been
       * initialised yet.
       */
      void initialise_laplacian_();

      /**
       * Initialise the signless Laplacian matrix of the graph if it has not been
       * initialised yet.
       */
      void initialise_signless_laplacian_();

      /**
       * Initialise the normalised Laplacian matrix of the graph is it has not
       * been initialised yet.
       */
      void initialise_normalised_laplacian_();

      /**
       * Initialise the signless Laplacian matrix of the graph if it has not been
       * initialised yet.
       */
      void initialise_normalised_signless_laplacian_();

      /**
       * Initialise the degree matrix of the graph if it has not been
       * initialised yet.
       */
      void initialise_degree_matrix_();

      /**
       * Initialise the inverse degree matrix of the graph if it has not been
       * initialised yet.
       */
      void initialise_inverse_degree_matrix_();

      /**
       * Initialise the lazy random walk matrix of the graph if it has not been
       * initialised yet.
       */
      void initialise_lazy_random_walk_matrix_();

      /**
       * Check that the graph conforms to all assumptions that are currently
       * made within the library.
       *
       * @throws std::domain_error if the graph is not formatted correctly
       */
      void self_test_();

      /**
       * \cond
       * Do not document the check vertex argument method.
       */

      /**
       * Check the validity of a method argument which is supposed to refer
       * to a vertex in the graph.
       *
       * @throws std::invalid_argument if the check does not pass
       */
<<<<<<< HEAD
       void check_vertex_argument(StagInt v) const;
=======
      void check_vertex_argument(StagInt v);
>>>>>>> 0e0c5522

       /**
        * \endcond
        */

      // The number of vertices in the constructed graph.
      StagInt number_of_vertices_;

      // The ground truth definition of the graph object is the adjacency
      // matrix, stored in a sparse format. The adj_init_ variable is used to
      // indicate whether the matrix has been initialised yet.
      SprsMat adjacency_matrix_;

      // Whether the graph has self loops
      bool has_self_loops_;

      // The laplacian matrix of the graph. The lap_init_ variable is used to
      // indicate whether the matrix has been initialised yet.
      bool lap_init_;
      SprsMat laplacian_matrix_;

      // The signless Laplacian matrix of the graph.
      bool signless_lap_init_;
      SprsMat signless_laplacian_matrix_;

      // The normalised Laplacian matrix of the graph. The norm_lap_init_
      // variable is used to indicate whether the matrix has been initialised
      // yet.
      bool norm_lap_init_;
      SprsMat normalised_laplacian_matrix_;

      // The normalised signless Laplacian matrix of the graph.
      bool signless_norm_lap_init_;
      SprsMat normalised_signless_laplacian_matrix_;

      // The degree matrix of the graph. The deg_init_ variable is used to
      // indicate whether the matrix has been initialised yet.
      bool deg_init_;
      SprsMat degree_matrix_;

      // The inverse degree matrix of the graph. The inv_deg_init_ variable is used to
      // indicate whether the matrix has been initialised yet.
      bool inv_deg_init_;
      SprsMat inverse_degree_matrix_;

      // The lazy random walk matrix of the graph. The lazy_rand_walk_init_ variable
      // is used to indicate whether the matrix has been initialised yet.
      bool lazy_rand_walk_init_;
      SprsMat lazy_random_walk_matrix_;
  };


  /**
   * \brief A local graph backed by an adjacency list file on disk.
   *
   * The graph is loaded into memory in a local way only. That is, an adjacency
   * list data structure is constructed in memory as node neighbours are queried.
   * If a node is not found in the cached adjacency list, then the neighbours of
   * the node are queried from the adjacency list on disk.
   * This allows for local algorithms to be executed on very large graphs stored
   * on disk without loading the whole graph into memory.
   *
   * See [Graph File Formats](@ref file-formats) for more information
   * about the adjacency list file format.
   *
   * \note
   * It is important that the adjacency list on disk is stored with sorted
   * node indices. This allows us to query the neighbours of a given node in
   * \f$O(log(n))\f$ time using binary search.
   *
   */
  class AdjacencyListLocalGraph : public LocalGraph {
  public:
    /**
     * Construct a local graph backed by an adjacency list file.
     *
     * The adjacency list file must not be modified externally while it is in
     * use by this object.
     *
     * @param filename the name of the adjacencylist file which defines the graph
     */
    AdjacencyListLocalGraph(const std::string& filename);

    // Override the abstract methods in the LocalGraph base class.
    StagReal degree(StagInt v) override;
    StagInt degree_unweighted(StagInt v) override;
    std::vector<edge> neighbors(StagInt v) override;
    std::vector<StagInt> neighbors_unweighted(StagInt v) override;
    std::vector<StagReal> degrees(std::vector<StagInt> vertices) override;
    std::vector<StagInt> degrees_unweighted(std::vector<StagInt> vertices) override;
    bool vertex_exists(StagInt v) override;
    ~AdjacencyListLocalGraph() override;

  private:
    /**
     * Move the ifstream head to the start of the next content line, and return
     * the ID of the corresponding node.
     *
     * If there is no content line before the end of the file, return -1 and
     * set the ifstream head to the end of the file.
     *
     * @return the node ID of the next content line
     */
    StagInt goto_next_content_line();

    /**
     * Perform a binary search to find the given vertex in the adjacencylist
     * file.
     *
     * If the vertex v is defined, the input stream pointer will be pointing
     * at the start of the corresponding content line.
     *
     * If the vertex does not exist, will throw a runtime exception.
     *
     * @param v the vertex to search for
     */
    void find_vertex(StagInt v);

    // The input file stream corresponding to the adjacencylist file backing
    // this graph. The implementation makes random access to this file to
    // read the vertex adjacency information.
    std::ifstream is_;
    std::streampos end_of_file_;

    // In order to increase the efficiency of looking up neighbourhood
    // information in the graph, we cache the node ids corresponding to certain
    // locations in the file. The cached locations will correspond to the binary
    // search locations for the nodes we've queried.
    std::unordered_map<StagInt, StagInt> fileloc_to_node_id_;

    // We also store the full adjacency list of the graph queried so far.
    std::unordered_map<StagInt, std::vector<edge>> node_id_to_edgelist_;
  };

  /**
   * Construct a cycle graph on n vertices.
   *
   * @param n the number of vertices in the constructed graph
   * @return a stag::Graph object representing a cycle graph
   */
  stag::Graph cycle_graph(StagInt n);

  /**
   * Construct a complete graph on n vertices.
   *
   * @param n the number of vertices in the constructed graph
   * @return a stag::Graph object representing a complete graph
   */
  stag::Graph complete_graph(StagInt n);

  /**
   * Construct a barbell graph. The barbell graph consists of 2 cliques on n
   * vertices, connected by a single edge.
   *
   * @param n the number of vertices in each of the two cliques.
   *          The returned graph will have \f$2n\f$ vertices.
   * @return a stag::Graph object representing the barbell graph
   */
  stag::Graph barbell_graph(StagInt n);

  /**
   * Construct a star graph. The star graph consists of one central vertex
   * connected by an edge to n-1 outer vertices.
   *
   * @param n the number of vertices in the constructed graph
   * @return a stag::Graph object representing the star graph
   */
   stag::Graph star_graph(StagInt n);

  /**
   * Construct the 'identity graph'. The identity graph consists of \f$n\f$
   * vertices, each with a self-loop of weight 1.
   *
   * Both the adjacency matrix and Laplacian matrix of the identity graph are
   * equal to the identity matrix.
   *
   * @param n the number of vertices in the constructed graph
   * @return a stag::Graph object representing the identity graph
   */
  stag::Graph identity_graph(StagInt n);

  /**
   * \cond
   * Do not generate documentation for operator definitions.
   */

  /**
   * Define equality for two graphs. Two graphs are equal iff their adjacency
   * matrices are equal
   */
  bool operator==(const Graph& lhs, const Graph& rhs);
  bool operator!=(const Graph& lhs, const Graph& rhs);

  /**
   * Define equality for edges.
   */
  bool operator==(const edge& lhs, const edge& rhs);
  bool operator!=(const edge& lhs, const edge& rhs);

  /**
   * \endcond
   */

  /**
   * Multiplying a graph by a scalar is equivalent to multiplying the weight
   * of each edge by the given value.
   *
   * For example, the following code creates a complete graph with edges of
   * weight 2.
   *
   * \code{.cpp}
   *     #include <stag/graph.h>
   *
   *     int main() {
   *       stag::Graph myGraph = 2 * stag::complete_graph(10);
   *
   *       return 0;
   *     }
   * \endcode
   *
   */
  template <typename Scalar>
  stag::Graph operator*(Scalar lhs, const stag::Graph& rhs) {
    const SprsMat new_adj = lhs * *rhs.adjacency();
    return stag::Graph(new_adj);
  }

  /**
   * \overload
   */
  template <typename Scalar>
  stag::Graph operator*(const stag::Graph& lhs, Scalar rhs) {
    const SprsMat new_adj = rhs * *lhs.adjacency();
    return stag::Graph(new_adj);
  }

  /**
   * Adding two graphs is equivalent to adding their adjacency matrices.
   *
   * The graphs must have the same number of vertices. For example, the following
   * code adds a complete graph and a cycle graph on \f$5\f$ vertices.
   *
   * \code{.cpp}
   *    #include <stag/graph.h>
   *
   *    int main() {
   *        stag::Graph myGraph = stag::complete_graph(5) + stag::cycle_graph(5);
   *
   *        return 0;
   *    }
   * \endcode
   *
   * @throws std::invalud_argument if the graphs have different sizes.
   */
  stag::Graph operator+(const stag::Graph& lhs, const stag::Graph& rhs);
}

#endif //STAG_LIBRARY_H<|MERGE_RESOLUTION|>--- conflicted
+++ resolved
@@ -482,11 +482,7 @@
        *
        * @throws std::invalid_argument if the check does not pass
        */
-<<<<<<< HEAD
        void check_vertex_argument(StagInt v) const;
-=======
-      void check_vertex_argument(StagInt v);
->>>>>>> 0e0c5522
 
        /**
         * \endcond
