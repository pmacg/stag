/**
 * Tests for the methods in the graph.h header file. Includes the main Graph
 * object.
 */
#include <stdexcept>
#include <gtest/gtest.h>
#include <graph.h>
#include <graphio.h>
#include <utility.h>
#include <random.h>
#include <cluster.h>
#include <stdio.h>

// Define some helper test assertions.
#define EXPECT_FLOATS_NEARLY_EQ(expected, actual, thresh) \
        EXPECT_EQ(expected.size(), actual.size()) << "Array sizes differ.";\
        for (size_t idx = 0; idx < std::min(expected.size(), actual.size()); ++idx) \
        { \
            EXPECT_NEAR(expected[idx], actual[idx], thresh) << "at index: " << idx;\
        }

#define EXPECT_GRAPHS_NEARLY_EQ(expected, actual) \
  EXPECT_FLOATS_NEARLY_EQ(stag::sprsMatInnerIndices(expected.adjacency()), \
                          stag::sprsMatInnerIndices(actual.adjacency()),   \
                          EPSILON)                                         \
  EXPECT_FLOATS_NEARLY_EQ(stag::sprsMatOuterStarts(expected.adjacency()), \
                          stag::sprsMatOuterStarts(actual.adjacency()),   \
                          EPSILON)                                         \
  EXPECT_FLOATS_NEARLY_EQ(stag::sprsMatValues(expected.adjacency()), \
                          stag::sprsMatValues(actual.adjacency()),   \
                          EPSILON)

/**
 * Create a useful test graph which we will use repeatedly.
 *
 * @return a stag::Graph object to be tested
 */
stag::Graph createTestGraph() {
  // Create the data for the graph adjacency matrix.
  //     0       2  3.3333 0
  //     2       0   6     0
  //     3.3333  6   0     1
  //     0       0   1     0
  std::vector<stag_int> rowStarts = {0, 2, 4, 7, 8};
  std::vector<stag_int> colIndices = {1, 2, 0, 2, 0, 1, 3, 2};
  std::vector<double> values = {2, 3.3333, 2, 6, 3.3333, 6, 1, 1};

  // Create the stag Graph object
  return {rowStarts, colIndices, values};
}

/**
 * Create a simple test graph with self-loops.
 *
 * @return a stag::Graph object to be tested
 */
stag::Graph createTestGraphSelfLoops() {
  // Create the data for the graph adjacency matrix.
  //     1       2  3.3333 0
  //     2       0   6     0
  //     3.3333  6   2     1
  //     0       0   1     1
  std::vector<stag_int> rowStarts = {0, 3, 5, 9, 11};
  std::vector<stag_int> colIndices = {0, 1, 2, 0, 2, 0, 1, 2, 3, 2, 3};
  std::vector<double> values = {1, 2, 3.3333, 2, 6, 3.3333, 6, 2, 1, 1, 1};

  // Create the stag Graph object
  return {rowStarts, colIndices, values};
}

TEST(GraphTest, LaplacianInitialisation) {
  // Create a graph Laplacian matrix
  //     5.3333  -2  -3.3333   0
  //    -2        8  -6        0
  //    -3.3333  -6   10.3333 -1
  //     0        0  -1        1
  std::vector<stag_int> lapRowStarts = {0, 3, 6, 10, 12};
  std::vector<stag_int> lapColIndices = {0, 1, 2, 0, 1, 2, 0, 1, 2, 3, 2, 3};
  std::vector<double> lapValues = {5.3333, -2, -3.3333, -2, 8, -6, -3.3333, -6, 10.3333, -1, -1, 1};

  // Create the corresponding adjacency matrix
  //     0       2  3.3333 0
  //     2       0   6     0
  //     3.3333  6   0     1
  //     0       0   1     0
  std::vector<stag_int> adjRowStarts = {0, 2, 4, 7, 8};
  std::vector<stag_int> adjColIndices = {1, 2, 0, 2, 0, 1, 3, 2};
  std::vector<double> adjValues = {2, 3.3333, 2, 6, 3.3333, 6, 1, 1};

  // We will initialise the same graph in three ways:
  //    - SprsMat Laplacian matrix
  //    - Data vectors for sparse Laplacian matrix
  //    - Adjacency matrix
  // All three methods should result in the same graph.
  stag::Graph testGraph1 = stag::Graph(lapRowStarts, lapColIndices, lapValues);
  SprsMat lap = stag::sprsMatFromVectors(lapRowStarts, lapColIndices, lapValues);
  stag::Graph testGraph2 = stag::Graph(lap);
  stag::Graph testGraph3 = stag::Graph(adjRowStarts, adjColIndices, adjValues);

  // Check for graph equality
  EXPECT_GRAPHS_NEARLY_EQ(testGraph1, testGraph2);
  EXPECT_GRAPHS_NEARLY_EQ(testGraph2, testGraph3);
  EXPECT_GRAPHS_NEARLY_EQ(testGraph1, testGraph3);
}

TEST(GraphTest, LaplacianSelfLoopInitialisation) {
  // Create a graph Laplacian matrix, with self-loops
  //     6.3333  -2  -3.3333   0
  //    -2        8  -6        0
  //    -3.3333  -6   12.3333 -1
  //     0        0  -1        2
  std::vector<stag_int> lapRowStarts = {0, 3, 6, 10, 12};
  std::vector<stag_int> lapColIndices = {0, 1, 2, 0, 1, 2, 0, 1, 2, 3, 2, 3};
  std::vector<double> lapValues = {6.3333, -2, -3.3333, -2, 8, -6, -3.3333, -6, 12.3333, -1, -1, 2};

  // Create the corresponding adjacency matrix
  //     1       2   3.3333 0
  //     2       0   6      0
  //     3.3333  6   2      1
  //     0       0   1      1
  std::vector<stag_int> adjRowStarts = {0, 3, 5, 9, 11};
  std::vector<stag_int> adjColIndices = {0, 1, 2, 0, 2, 0, 1, 2, 3, 2, 3};
  std::vector<double> adjValues = {1, 2, 3.3333, 2, 6, 3.3333, 6, 2, 1, 1, 1};

  // We will initialise the same graph in three ways:
  //    - SprsMat Laplacian matrix
  //    - Data vectors for sparse Laplacian matrix
  //    - Adjacency matrix
  // All three methods should result in the same graph.
  stag::Graph testGraph1 = stag::Graph(lapRowStarts, lapColIndices, lapValues);
  SprsMat lap = stag::sprsMatFromVectors(lapRowStarts, lapColIndices, lapValues);
  stag::Graph testGraph2 = stag::Graph(lap);
  stag::Graph testGraph3 = stag::Graph(adjRowStarts, adjColIndices, adjValues);

  // Check for graph equality
  EXPECT_GRAPHS_NEARLY_EQ(testGraph1, testGraph2);
  EXPECT_GRAPHS_NEARLY_EQ(testGraph2, testGraph3);
  EXPECT_GRAPHS_NEARLY_EQ(testGraph1, testGraph3);
}

TEST(GraphTest, Volume) {
  stag::Graph testGraph = createTestGraph();
  EXPECT_EQ(testGraph.total_volume(), 24.6666);

  testGraph = createTestGraphSelfLoops();
  EXPECT_EQ(testGraph.total_volume(), 32.6666);
}

TEST(GraphTest, NumberOfVertices) {
  stag::Graph testGraph = createTestGraph();
  EXPECT_EQ(testGraph.number_of_vertices(), 4);

  testGraph = createTestGraphSelfLoops();
  EXPECT_EQ(testGraph.number_of_vertices(), 4);
}

TEST(GraphTest, NumberOfEdges) {
  stag::Graph testGraph = createTestGraph();
  EXPECT_EQ(testGraph.number_of_edges(), 4);

  testGraph = createTestGraphSelfLoops();
  EXPECT_EQ(testGraph.number_of_edges(), 7);
}

TEST(GraphTest, HasSelfLoops) {
  stag::Graph testGraph = createTestGraph();
  EXPECT_EQ(testGraph.has_self_loops(), false);

  testGraph = createTestGraphSelfLoops();
  EXPECT_EQ(testGraph.has_self_loops(), true);
}

TEST(GraphTest, UnweightedDegree) {
  stag::Graph testGraph = createTestGraph();
  EXPECT_EQ(testGraph.degree_unweighted(0), 2);
  EXPECT_EQ(testGraph.degree_unweighted(1), 2);
  EXPECT_EQ(testGraph.degree_unweighted(2), 3);
  EXPECT_EQ(testGraph.degree_unweighted(3), 1);

  testGraph = createTestGraphSelfLoops();
  EXPECT_EQ(testGraph.degree_unweighted(0), 4);
  EXPECT_EQ(testGraph.degree_unweighted(1), 2);
  EXPECT_EQ(testGraph.degree_unweighted(2), 5);
  EXPECT_EQ(testGraph.degree_unweighted(3), 3);
}

TEST(GraphTest, Degree) {
  stag::Graph testGraph = createTestGraph();
  EXPECT_NEAR(testGraph.degree(0), 5.3333, 0.000001);
  EXPECT_NEAR(testGraph.degree(1), 8, 0.000001);
  EXPECT_NEAR(testGraph.degree(2), 10.3333, 0.000001);
  EXPECT_NEAR(testGraph.degree(3), 1, 0.000001);

  testGraph = createTestGraphSelfLoops();
  EXPECT_NEAR(testGraph.degree(0), 7.3333, 0.000001);
  EXPECT_NEAR(testGraph.degree(1), 8, 0.000001);
  EXPECT_NEAR(testGraph.degree(2), 14.3333, 0.000001);
  EXPECT_NEAR(testGraph.degree(3), 3, 0.000001);
}

TEST(GraphTest, OutOfRangeVertices) {
  // Check that we cannot request information for a vertex index that is out of range.
  stag::Graph testGraph = createTestGraph();

  EXPECT_THROW(testGraph.degree(4), std::invalid_argument);
  EXPECT_THROW(testGraph.degree(-1), std::invalid_argument);

  EXPECT_THROW(testGraph.degree_unweighted(4), std::invalid_argument);
  EXPECT_THROW(testGraph.degree_unweighted(-1), std::invalid_argument);

  EXPECT_THROW(testGraph.neighbors(4), std::invalid_argument);
  EXPECT_THROW(testGraph.neighbors(-1), std::invalid_argument);

  EXPECT_THROW(testGraph.neighbors_unweighted(4), std::invalid_argument);
  EXPECT_THROW(testGraph.neighbors_unweighted(-1), std::invalid_argument);

  // The degrees and degrees_unweighted methods take vectors of degrees
  std::vector<stag_int> vs1 = {0, 2, 4};
  EXPECT_THROW(testGraph.degrees(vs1), std::invalid_argument);

  std::vector<stag_int> vs2 = {0, -1, 3};
  EXPECT_THROW(testGraph.degrees_unweighted(vs2), std::invalid_argument);
}

TEST(GraphTest, UnweightedNeighbors) {
  stag::Graph testGraph = createTestGraph();

  std::vector<stag_int> expectedNeighbors = {1, 2};
  EXPECT_EQ(testGraph.neighbors_unweighted(0), expectedNeighbors);

  expectedNeighbors = {0, 2};
  EXPECT_EQ(testGraph.neighbors_unweighted(1), expectedNeighbors);

  expectedNeighbors = {0, 1, 3};
  EXPECT_EQ(testGraph.neighbors_unweighted(2), expectedNeighbors);

  expectedNeighbors = {2};
  EXPECT_EQ(testGraph.neighbors_unweighted(3), expectedNeighbors);

  testGraph = createTestGraphSelfLoops();

  expectedNeighbors = {0, 1, 2};
  EXPECT_EQ(testGraph.neighbors_unweighted(0), expectedNeighbors);

  expectedNeighbors = {0, 2};
  EXPECT_EQ(testGraph.neighbors_unweighted(1), expectedNeighbors);

  expectedNeighbors = {0, 1, 2, 3};
  EXPECT_EQ(testGraph.neighbors_unweighted(2), expectedNeighbors);

  expectedNeighbors = {2, 3};
  EXPECT_EQ(testGraph.neighbors_unweighted(3), expectedNeighbors);
}

TEST(GraphTest, Neighbors) {
  stag::Graph testGraph = createTestGraph();

  std::vector<stag::edge> expectedNeighbors = {{0, 1, 2}, {0, 2, 3.3333}};
  EXPECT_EQ(testGraph.neighbors(0), expectedNeighbors);

  expectedNeighbors = {{1, 0, 2}, {1, 2, 6}};
  EXPECT_EQ(testGraph.neighbors(1), expectedNeighbors);

  expectedNeighbors = {{2, 0, 3.3333}, {2, 1, 6}, {2, 3, 1}};
  EXPECT_EQ(testGraph.neighbors(2), expectedNeighbors);

  expectedNeighbors = {{3, 2, 1}};
  EXPECT_EQ(testGraph.neighbors(3), expectedNeighbors);

  testGraph = createTestGraphSelfLoops();

  expectedNeighbors = {{0, 0, 1}, {0, 1, 2}, {0, 2, 3.3333}};
  EXPECT_EQ(testGraph.neighbors(0), expectedNeighbors);

  expectedNeighbors = {{1, 0, 2}, {1, 2, 6}};
  EXPECT_EQ(testGraph.neighbors(1), expectedNeighbors);

  expectedNeighbors = {{2, 0, 3.3333}, {2, 1, 6}, {2, 2, 2}, {2, 3, 1}};
  EXPECT_EQ(testGraph.neighbors(2), expectedNeighbors);

  expectedNeighbors = {{3, 2, 1}, {3, 3, 1}};
  EXPECT_EQ(testGraph.neighbors(3), expectedNeighbors);
}

TEST(GraphTest, AdjacencyMatrix) {
  // Create the test grpah object
  stag::Graph testGraph = createTestGraph();

  // Create the expected data for the graph adjacency matrix.
  std::vector<stag_int> rowStarts = {0, 2, 4, 7, 8};
  std::vector<stag_int> colIndices = {1, 2, 0, 2, 0, 1, 3, 2};
  std::vector<double> values = {2, 3.3333, 2, 6, 3.3333, 6, 1, 1};

  // Check that the adjacency matrix has the form that we expect
  std::vector<stag_int> newStarts = stag::sprsMatOuterStarts(testGraph.adjacency());
  std::vector<stag_int> newIndices = stag::sprsMatInnerIndices(testGraph.adjacency());
  std::vector<double> newValues = stag::sprsMatValues(testGraph.adjacency());

  EXPECT_EQ(rowStarts, newStarts);
  EXPECT_EQ(colIndices, newIndices);
  EXPECT_FLOATS_NEARLY_EQ(values, newValues, 0.000001);

  // Create the test grpah object
  testGraph = createTestGraphSelfLoops();

  // Create the expected data for the graph adjacency matrix.
  rowStarts = {0, 3, 5, 9, 11};
  colIndices = {0, 1, 2, 0, 2, 0, 1, 2, 3, 2, 3};
  values = {1, 2, 3.3333, 2, 6, 3.3333, 6, 2, 1, 1, 1};

  // Check that the adjacency matrix has the form that we expect
  newStarts = stag::sprsMatOuterStarts(testGraph.adjacency());
  newIndices = stag::sprsMatInnerIndices(testGraph.adjacency());
  newValues = stag::sprsMatValues(testGraph.adjacency());

  EXPECT_EQ(rowStarts, newStarts);
  EXPECT_EQ(colIndices, newIndices);
  EXPECT_FLOATS_NEARLY_EQ(values, newValues, 0.000001);
}

TEST(GraphTest, AsymmetricAdjacency) {
  // Creating a graph with an asymetric adjacency matrix is not currently
  // supported and should throw an error.

  // Create the data for the graph adjacency matrix.
  std::vector<stag_int> rowStarts = {0, 2, 4, 7, 8};
  std::vector<stag_int> colIndices = {1, 2, 0, 2, 0, 1, 3, 2};
  std::vector<double> values = {2, 3.3333, 2, 6, 3, 6, 1, 1};

  // Attempt to create the graph object. Should throw an exception.
  EXPECT_THROW({stag::Graph testGraph(rowStarts, colIndices, values);},
               std::domain_error);
}

TEST(GraphTest, MalformedAdjacency1) {
  // Creating a graph with invalid sparse matrix data
  // should throw an error.

  // Create the incorrect data for the graph adjacency matrix.
  // Notice that there are not enough specified values for the length of the column
  // vector.
  std::vector<stag_int> rowStarts = {0, 2, 4, 7, 8};
  std::vector<stag_int> colIndices = {1, 2, 0, 2, 0, 1, 3, 2};
  std::vector<double> values = {2, 3.3333, 2, 6, 3.3333, 6};

  // Attempt to create the graph object. Should throw an exception.
  EXPECT_THROW({stag::Graph testGraph(rowStarts, colIndices, values);},
               std::invalid_argument);
}

TEST(GraphTest, MalformedAdjacency2) {
  // Creating a graph with invalid sparse matrix data
  // should throw an error.

  // Create the incorrect data for the graph adjacency matrix.
  // Notice that the last value of the rowStarts vector is larger than the length
  // of the data vectors.
  std::vector<stag_int> rowStarts = {0, 2, 4, 7, 9};
  std::vector<stag_int> colIndices = {1, 2, 0, 2, 0, 1, 3, 2};
  std::vector<double> values = {2, 3.3333, 2, 6, 3.3333, 6, 1, 1};

  // Attempt to create the graph object. Should throw an exception.
  EXPECT_THROW({stag::Graph testGraph(rowStarts, colIndices, values);},
               std::invalid_argument);
}


TEST(GraphTest, LaplacianMatrix) {
  // Create the test graph object
  stag::Graph testGraph = createTestGraph();

  // Create the expected data for the graph laplacian matrix.
  std::vector<stag_int> rowStarts = {0, 3, 6, 10, 12};
  std::vector<stag_int> colIndices = {0, 1, 2, 0, 1, 2, 0, 1, 2, 3, 2, 3};
  std::vector<double> values = {5.3333, -2, -3.3333, -2, 8, -6, -3.3333, -6, 10.3333, -1, -1, 1};

  // Check that the laplacian matrix has the form that we expect
  std::vector<stag_int> newStarts = stag::sprsMatOuterStarts(testGraph.laplacian());
  std::vector<stag_int> newIndices = stag::sprsMatInnerIndices(testGraph.laplacian());
  std::vector<double> newValues = stag::sprsMatValues(testGraph.laplacian());

  EXPECT_EQ(rowStarts, newStarts);
  EXPECT_EQ(colIndices, newIndices);
  EXPECT_FLOATS_NEARLY_EQ(values, newValues, 0.000001);

  // Create the test graph object
  testGraph = createTestGraphSelfLoops();

  // Create the expected data for the graph laplacian matrix.
  rowStarts = {0, 3, 6, 10, 12};
  colIndices = {0, 1, 2, 0, 1, 2, 0, 1, 2, 3, 2, 3};
  values = {6.3333, -2, -3.3333, -2, 8, -6, -3.3333, -6, 12.3333, -1, -1, 2};

  // Check that the laplacian matrix has the form that we expect
  newStarts = stag::sprsMatOuterStarts(testGraph.laplacian());
  newIndices = stag::sprsMatInnerIndices(testGraph.laplacian());
  newValues = stag::sprsMatValues(testGraph.laplacian());

  EXPECT_EQ(rowStarts, newStarts);
  EXPECT_EQ(colIndices, newIndices);
  EXPECT_FLOATS_NEARLY_EQ(values, newValues, 0.000001);
}

TEST(GraphTest, NormalisedLaplacianMatrix) {
  // Create the test graph object
  stag::Graph testGraph = createTestGraph();

  // Create the expected data for the normalised graph laplacian matrix.
  std::vector<stag_int> rowStarts = {0, 3, 6, 10, 12};
  std::vector<stag_int> colIndices = {0, 1, 2, 0, 1, 2, 0, 1, 2, 3, 2, 3};
  std::vector<double> values = {1, -2/(sqrt(5.3333) * sqrt(8)), -3.3333/(sqrt(5.3333) * sqrt(10.3333)),
                                -2/(sqrt(8) * sqrt(5.3333)), 1, -6/(sqrt(8) * sqrt(10.3333)),
                                -3.3333/(sqrt(10.3333) * sqrt(5.3333)), -6/(sqrt(10.3333) * sqrt(8)), 1, -1/sqrt(10.3333),
                                -1/sqrt(10.3333), 1};

  // Check that the laplacian matrix has the form that we expect
  std::vector<stag_int> newStarts = stag::sprsMatOuterStarts(testGraph.normalised_laplacian());
  std::vector<stag_int> newIndices = stag::sprsMatInnerIndices(testGraph.normalised_laplacian());
  std::vector<double> newValues = stag::sprsMatValues(testGraph.normalised_laplacian());

  EXPECT_EQ(rowStarts, newStarts);
  EXPECT_EQ(colIndices, newIndices);
  EXPECT_FLOATS_NEARLY_EQ(values, newValues, 0.000001);

  // Create the test graph object
  testGraph = createTestGraphSelfLoops();

  // Create the expected data for the normalised graph laplacian matrix.
  rowStarts = {0, 3, 6, 10, 12};
  colIndices = {0, 1, 2, 0, 1, 2, 0, 1, 2, 3, 2, 3};
  values = {1 - 1/7.3333, -2/(sqrt(7.3333) * sqrt(8)), -3.3333/(sqrt(7.3333) * sqrt(14.3333)),
            -2/(sqrt(8) * sqrt(7.3333)), 1, -6/(sqrt(8) * sqrt(14.3333)),
            -3.3333/(sqrt(14.3333) * sqrt(7.3333)), -6/(sqrt(14.3333) * sqrt(8)), 1 - 2/14.3333, -1/(sqrt(14.3333) * sqrt(3)),
            -1/(sqrt(14.3333) * sqrt(3)), 1 - 1./3};

  // Check that the laplacian matrix has the form that we expect
  newStarts = stag::sprsMatOuterStarts(testGraph.normalised_laplacian());
  newIndices = stag::sprsMatInnerIndices(testGraph.normalised_laplacian());
  newValues = stag::sprsMatValues(testGraph.normalised_laplacian());

  EXPECT_EQ(rowStarts, newStarts);
  EXPECT_EQ(colIndices, newIndices);
  EXPECT_FLOATS_NEARLY_EQ(values, newValues, 0.000001);
}

TEST(GraphTest, SignlessLaplacianMatrix) {
  // Create the test graph object
  stag::Graph testGraph = createTestGraph();

  // Create the expected data for the signless graph laplacian matrix.
  std::vector<stag_int> rowStarts = {0, 3, 6, 10, 12};
  std::vector<stag_int> colIndices = {0, 1, 2, 0, 1, 2, 0, 1, 2, 3, 2, 3};
  std::vector<double> values = {5.3333, 2, 3.3333, 2, 8, 6, 3.3333, 6, 10.3333, 1, 1, 1};

  // Check that the laplacian matrix has the form that we expect
  std::vector<stag_int> newStarts = stag::sprsMatOuterStarts(testGraph.signless_laplacian());
  std::vector<stag_int> newIndices = stag::sprsMatInnerIndices(testGraph.signless_laplacian());
  std::vector<double> newValues = stag::sprsMatValues(testGraph.signless_laplacian());

  EXPECT_EQ(rowStarts, newStarts);
  EXPECT_EQ(colIndices, newIndices);
  EXPECT_FLOATS_NEARLY_EQ(values, newValues, 0.000001);

  // Create the test graph object
  testGraph = createTestGraphSelfLoops();

  // Create the expected data for the signless graph Laplacian matrix.
  rowStarts = {0, 3, 6, 10, 12};
  colIndices = {0, 1, 2, 0, 1, 2, 0, 1, 2, 3, 2, 3};
  values = {8.3333, 2, 3.3333, 2, 8, 6, 3.3333, 6, 16.3333, 1, 1, 4};

  // Check that the laplacian matrix has the form that we expect
  newStarts = stag::sprsMatOuterStarts(testGraph.signless_laplacian());
  newIndices = stag::sprsMatInnerIndices(testGraph.signless_laplacian());
  newValues = stag::sprsMatValues(testGraph.signless_laplacian());

  EXPECT_EQ(rowStarts, newStarts);
  EXPECT_EQ(colIndices, newIndices);
  EXPECT_FLOATS_NEARLY_EQ(values, newValues, 0.000001);
}

TEST(GraphTest, NormalisedSignlessLaplacianMatrix) {
  // Create the test graph object
  stag::Graph testGraph = createTestGraph();

  // Create the expected data for the normalised signless Laplacian matrix.
  std::vector<stag_int> rowStarts = {0, 3, 6, 10, 12};
  std::vector<stag_int> colIndices = {0, 1, 2, 0, 1, 2, 0, 1, 2, 3, 2, 3};
  std::vector<double> values = {1, 2/(sqrt(5.3333) * sqrt(8)), 3.3333/(sqrt(5.3333) * sqrt(10.3333)),
                                2/(sqrt(8) * sqrt(5.3333)), 1, 6/(sqrt(8) * sqrt(10.3333)),
                                3.3333/(sqrt(10.3333) * sqrt(5.3333)), 6/(sqrt(10.3333) * sqrt(8)), 1, 1/sqrt(10.3333),
                                1/sqrt(10.3333), 1};

  // Check that the laplacian matrix has the form that we expect
  std::vector<stag_int> newStarts = stag::sprsMatOuterStarts(testGraph.normalised_signless_laplacian());
  std::vector<stag_int> newIndices = stag::sprsMatInnerIndices(testGraph.normalised_signless_laplacian());
  std::vector<double> newValues = stag::sprsMatValues(testGraph.normalised_signless_laplacian());

  EXPECT_EQ(rowStarts, newStarts);
  EXPECT_EQ(colIndices, newIndices);
  EXPECT_FLOATS_NEARLY_EQ(values, newValues, 0.000001);

  // Create the test graph object
  testGraph = createTestGraphSelfLoops();

  // Create the expected data for the normalised signless Laplacian matrix.
  rowStarts = {0, 3, 6, 10, 12};
  colIndices = {0, 1, 2, 0, 1, 2, 0, 1, 2, 3, 2, 3};
  values = {1 + 1./7.3333, 2/(sqrt(7.3333) * sqrt(8)), 3.3333/(sqrt(7.3333) * sqrt(14.3333)),
            2/(sqrt(8) * sqrt(7.3333)), 1, 6/(sqrt(8) * sqrt(14.3333)),
            3.3333/(sqrt(14.3333) * sqrt(7.3333)), 6/(sqrt(14.3333) * sqrt(8)), 1 + 2./14.3333, 1/(sqrt(14.3333) * sqrt(3)),
            1/(sqrt(3) * sqrt(14.3333)), 1 + 1./3};

  // Check that the laplacian matrix has the form that we expect
  newStarts = stag::sprsMatOuterStarts(testGraph.normalised_signless_laplacian());
  newIndices = stag::sprsMatInnerIndices(testGraph.normalised_signless_laplacian());
  newValues = stag::sprsMatValues(testGraph.normalised_signless_laplacian());

  EXPECT_EQ(rowStarts, newStarts);
  EXPECT_EQ(colIndices, newIndices);
  EXPECT_FLOATS_NEARLY_EQ(values, newValues, 0.000001);
}

TEST(GraphTest, DegreeMatrix) {
  // Create the test graph object
  stag::Graph testGraph = createTestGraph();

  // Create the expected data for the graph degree matrix.
  std::vector<stag_int> rowStarts = {0, 1, 2, 3, 4};
  std::vector<stag_int> colIndices = {0, 1, 2, 3};
  std::vector<double> values = {5.3333, 8, 10.3333, 1};

  // Check that the laplacian matrix has the form that we expect
  std::vector<stag_int> newStarts = stag::sprsMatOuterStarts(testGraph.degree_matrix());
  std::vector<stag_int> newIndices = stag::sprsMatInnerIndices(testGraph.degree_matrix());
  std::vector<double> newValues = stag::sprsMatValues(testGraph.degree_matrix());

  EXPECT_EQ(rowStarts, newStarts);
  EXPECT_EQ(colIndices, newIndices);
  EXPECT_FLOATS_NEARLY_EQ(values, newValues, 0.000001);

  // Create the test graph object
  testGraph = createTestGraphSelfLoops();

  // Create the expected data for the graph degree matrix.
  rowStarts = {0, 1, 2, 3, 4};
  colIndices = {0, 1, 2, 3};
  values = {7.3333, 8, 14.3333, 3};

  // Check that the laplacian matrix has the form that we expect
  newStarts = stag::sprsMatOuterStarts(testGraph.degree_matrix());
  newIndices = stag::sprsMatInnerIndices(testGraph.degree_matrix());
  newValues = stag::sprsMatValues(testGraph.degree_matrix());

  EXPECT_EQ(rowStarts, newStarts);
  EXPECT_EQ(colIndices, newIndices);
  EXPECT_FLOATS_NEARLY_EQ(values, newValues, 0.000001);
}

TEST(GraphTest, InverseDegreeMatrix) {
  // Create the test graph object
  stag::Graph testGraph = createTestGraph();

  // Create the expected data for the inverse degree matrix.
  std::vector<stag_int> rowStarts = {0, 1, 2, 3, 4};
  std::vector<stag_int> colIndices = {0, 1, 2, 3};
  std::vector<double> values = {1./5.3333, 1./8, 1./10.3333, 1./1};

  // Check that the laplacian matrix has the form that we expect
  std::vector<stag_int> newStarts = stag::sprsMatOuterStarts(testGraph.inverse_degree_matrix());
  std::vector<stag_int> newIndices = stag::sprsMatInnerIndices(testGraph.inverse_degree_matrix());
  std::vector<double> newValues = stag::sprsMatValues(testGraph.inverse_degree_matrix());

  EXPECT_EQ(rowStarts, newStarts);
  EXPECT_EQ(colIndices, newIndices);
  EXPECT_FLOATS_NEARLY_EQ(values, newValues, 0.000001);

  // Create the test graph object
  testGraph = createTestGraphSelfLoops();

  // Create the expected data for the inverse degree matrix.
  rowStarts = {0, 1, 2, 3, 4};
  colIndices = {0, 1, 2, 3};
  values = {1./7.3333, 1./8, 1./14.3333, 1./3};

  // Check that the laplacian matrix has the form that we expect
  newStarts = stag::sprsMatOuterStarts(testGraph.inverse_degree_matrix());
  newIndices = stag::sprsMatInnerIndices(testGraph.inverse_degree_matrix());
  newValues = stag::sprsMatValues(testGraph.inverse_degree_matrix());

  EXPECT_EQ(rowStarts, newStarts);
  EXPECT_EQ(colIndices, newIndices);
  EXPECT_FLOATS_NEARLY_EQ(values, newValues, 0.000001);
}

TEST(GraphTest, LazyRandomWalkMatrix) {
  // Create the test graph object
  stag::Graph testGraph = createTestGraph();

  // Create the expected data for the lazy random walk matrix.
  std::vector<stag_int> colStarts = {0, 3, 6, 10, 12};
  std::vector<stag_int> rowIndices = {0, 1, 2, 0, 1, 2, 0, 1, 2, 3, 2, 3};
  std::vector<double> values = {1./2, 1./5.3333, 3.3333/10.6666,
                                1./8, 1./2, 3./8,
                                3.3333/20.6666, 3./10.3333, 1./2, 1./20.6666,
                                1./2, 1./2};

  // Check that the laplacian matrix has the form that we expect
  std::vector<stag_int> newStarts = stag::sprsMatOuterStarts(testGraph.lazy_random_walk_matrix());
  std::vector<stag_int> newIndices = stag::sprsMatInnerIndices(testGraph.lazy_random_walk_matrix());
  std::vector<double> newValues = stag::sprsMatValues(testGraph.lazy_random_walk_matrix());

  EXPECT_EQ(colStarts, newStarts);
  EXPECT_EQ(rowIndices, newIndices);
  EXPECT_FLOATS_NEARLY_EQ(values, newValues, 0.000001);

  // Create the test graph object
  testGraph = createTestGraphSelfLoops();

  // Create the expected data for the lazy random walk matrix.
  colStarts = {0, 3, 6, 10, 12};
  rowIndices = {0, 1, 2, 0, 1, 2, 0, 1, 2, 3, 2, 3};
  values = {1./2 + 1./14.6666, 1./7.3333, 3.3333/14.6666,
            1./8, 1./2, 3./8,
            3.3333/28.6666, 3./14.3333, 1./2 + 1./14.3333, 1./28.6666,
            1./6, 1./2 + 1./6};

  // Check that the laplacian matrix has the form that we expect
  newStarts = stag::sprsMatOuterStarts(testGraph.lazy_random_walk_matrix());
  newIndices = stag::sprsMatInnerIndices(testGraph.lazy_random_walk_matrix());
  newValues = stag::sprsMatValues(testGraph.lazy_random_walk_matrix());

  EXPECT_EQ(colStarts, newStarts);
  EXPECT_EQ(rowIndices, newIndices);
  EXPECT_FLOATS_NEARLY_EQ(values, newValues, 0.000001);
}

TEST(GraphTest, CycleGraphVolume) {
  // The volume of the cycle graph should be twice the number of vertices
  std::vector<stag_int> sizes = {3, 3, 5, 10, 20, 100};
  for (stag_int n: sizes) {
    stag::Graph testGraph = stag::cycle_graph(n);
    EXPECT_EQ(testGraph.total_volume(), 2 * n);
  }
}

TEST(GraphTest, AverageDegree) {
  // The average degree of the cycle graph is always 2
  std::vector<stag_int> sizes = {3, 5, 10, 20, 100};
  for (stag_int n: sizes) {
    stag::Graph testGraph = stag::cycle_graph(n);
    EXPECT_EQ(testGraph.average_degree(), 2);
  }

  // The average degree of the star graph is 2 * (n-1) / n.
  for (stag_int n: sizes) {
    stag::Graph testGraph = stag::star_graph(n);
    EXPECT_EQ(testGraph.average_degree(), 2. * (n-1) / n);
  }

  stag::Graph testGraph = createTestGraphSelfLoops();
  EXPECT_EQ(testGraph.average_degree(), 32.6666/4);
}

TEST(GraphTest, CycleGraphLaplacian) {
  // Create a small cycle graph
  stag::Graph testGraph = stag::cycle_graph(4);

  // Define the expected laplacian matrix
  std::vector<stag_int> rowStarts = {0, 3, 6, 9, 12};
  std::vector<stag_int> colIndices = {0, 1, 3, 0, 1, 2, 1, 2, 3, 0, 2, 3};
  std::vector<double> values = {2, -1, -1, -1, 2, -1, -1, 2, -1, -1, -1, 2};

  // Check that the laplacian matrix has the form that we expect
  std::vector<stag_int> newStarts = stag::sprsMatOuterStarts(testGraph.laplacian());
  std::vector<stag_int> newIndices = stag::sprsMatInnerIndices(testGraph.laplacian());
  std::vector<double> newValues = stag::sprsMatValues(testGraph.laplacian());

  EXPECT_EQ(rowStarts, newStarts);
  EXPECT_EQ(colIndices, newIndices);
  EXPECT_FLOATS_NEARLY_EQ(values, newValues, 0.000001);
}

TEST(GraphTest, CycleGraphDegrees) {
  // Create a small cycle graph
  stag::Graph testGraph = stag::cycle_graph(4);

  // Define the expected degree matrix
  std::vector<stag_int> rowStarts = {0, 1, 2, 3, 4};
  std::vector<stag_int> colIndices = {0, 1, 2, 3};
  std::vector<double> values = {2, 2, 2, 2};

  // Check that the laplacian matrix has the form that we expect
  std::vector<stag_int> newStarts = stag::sprsMatOuterStarts(testGraph.degree_matrix());
  std::vector<stag_int> newIndices = stag::sprsMatInnerIndices(testGraph.degree_matrix());
  std::vector<double> newValues = stag::sprsMatValues(testGraph.degree_matrix());

  EXPECT_EQ(rowStarts, newStarts);
  EXPECT_EQ(colIndices, newIndices);
  EXPECT_FLOATS_NEARLY_EQ(values, newValues, 0.000001);
}

TEST(GraphTest, CompleteGraphVolume) {
  // The volume of the complete graph should be n(n-1)
  std::vector<stag_int> sizes = {3, 3, 5, 10, 20, 100};
  for (stag_int n: sizes) {
    stag::Graph testGraph = stag::complete_graph(n);
    EXPECT_EQ(testGraph.total_volume(), n * (n - 1));
  }
}

TEST(GraphTest, CompleteGraphLaplacian) {
  // Create a small complete graph
  stag::Graph testGraph = stag::complete_graph(4);

  // Define the expected laplacian matrix
  std::vector<stag_int> rowStarts = {0, 4, 8, 12, 16};
  std::vector<stag_int> colIndices = {0, 1, 2, 3, 0, 1, 2, 3, 0, 1, 2, 3, 0, 1, 2, 3};
  std::vector<double> values = {3, -1, -1, -1, -1, 3, -1, -1, -1, -1, 3, -1, -1, -1, -1, 3};

  // Check that the laplacian matrix has the form that we expect
  std::vector<stag_int> newStarts = stag::sprsMatOuterStarts(testGraph.laplacian());
  std::vector<stag_int> newIndices = stag::sprsMatInnerIndices(testGraph.laplacian());
  std::vector<double> newValues = stag::sprsMatValues(testGraph.laplacian());

  EXPECT_EQ(rowStarts, newStarts);
  EXPECT_EQ(colIndices, newIndices);
  EXPECT_FLOATS_NEARLY_EQ(values, newValues, 0.000001);
}

TEST(GraphTest, CompleteGraphNormalisedLaplacian) {
  // Create a small complete graph
  stag::Graph testGraph = stag::complete_graph(4);

  // Define the expected normalised laplacian matrix
  std::vector<stag_int> rowStarts = {0, 4, 8, 12, 16};
  std::vector<stag_int> colIndices = {0, 1, 2, 3, 0, 1, 2, 3, 0, 1, 2, 3, 0, 1, 2, 3};
  std::vector<double> values = {1, -1./3, -1./3, -1./3,
                                -1./3, 1., -1./3, -1./3,
                                -1./3, -1./3, 1, -1./3,
                                -1./3, -1./3, -1./3, 1};

  // Check that the laplacian matrix has the form that we expect
  std::vector<stag_int> newStarts = stag::sprsMatOuterStarts(testGraph.normalised_laplacian());
  std::vector<stag_int> newIndices = stag::sprsMatInnerIndices(testGraph.normalised_laplacian());
  std::vector<double> newValues = stag::sprsMatValues(testGraph.normalised_laplacian());

  EXPECT_EQ(rowStarts, newStarts);
  EXPECT_EQ(colIndices, newIndices);
  EXPECT_FLOATS_NEARLY_EQ(values, newValues, 0.000001);
}

TEST(GraphTest, StarGraph) {
  // Create a small star graph
  stag::Graph testGraph = stag::star_graph(5);

  // Define the expected adjacency matrix
  std::vector<stag_int> colStarts = {0, 4, 5, 6, 7, 8};
  std::vector<stag_int> rowIndices = {1, 2, 3, 4, 0, 0, 0, 0};
  std::vector<stag_int> values = {1, 1, 1, 1, 1, 1, 1, 1};

  // Check that the adjacency matrix has the form that we expect
  std::vector<stag_int> newStarts = stag::sprsMatOuterStarts(testGraph.adjacency());
  std::vector<stag_int> newIndices = stag::sprsMatInnerIndices(testGraph.adjacency());
  std::vector<double> newValues = stag::sprsMatValues(testGraph.adjacency());

  EXPECT_EQ(colStarts, newStarts);
  EXPECT_EQ(rowIndices, newIndices);
  EXPECT_FLOATS_NEARLY_EQ(values, newValues, 0.000001);
}

TEST(GraphTest, BarbellGraph) {
  // Create a small barbell graph
  stag::Graph testGraph = stag::barbell_graph(4);

  // Define the expected adjacency matrix
  std::vector<stag_int> colStarts = {0, 3, 6, 9, 13, 17, 20, 23, 26};
  std::vector<stag_int> rowIndices = {1, 2, 3,
                                      0, 2, 3,
                                      0, 1, 3,
                                      0, 1, 2, 4,
                                      3, 5, 6, 7,
                                      4, 6, 7,
                                      4, 5, 7,
                                      4, 5, 6};
  std::vector<double> values = {1, 1, 1,
                                1, 1, 1,
                                1, 1, 1,
                                1, 1, 1, 1,
                                1, 1, 1, 1,
                                1, 1, 1,
                                1, 1, 1,
                                1, 1, 1};

  // Check that the adjacency matrix has the form that we expect
  std::vector<stag_int> newStarts = stag::sprsMatOuterStarts(testGraph.adjacency());
  std::vector<stag_int> newIndices = stag::sprsMatInnerIndices(testGraph.adjacency());
  std::vector<double> newValues = stag::sprsMatValues(testGraph.adjacency());

  EXPECT_EQ(colStarts, newStarts);
  EXPECT_EQ(rowIndices, newIndices);
  EXPECT_FLOATS_NEARLY_EQ(values, newValues, 0.000001);
}

TEST(GraphTest, IdentityGraph) {
  // Create a small identity graph
  stag::Graph testGraph = stag::identity_graph(5);

  // Define the expected adjacency matrix
  std::vector<stag_int> colStarts = {0, 1, 2, 3, 4, 5};
  std::vector<stag_int> rowIndices = {0, 1, 2, 3, 4};
  std::vector<stag_int> values = {1, 1, 1, 1, 1};

  // Check that the adjacency matrix has the form that we expect
  std::vector<stag_int> newStarts = stag::sprsMatOuterStarts(testGraph.adjacency());
  std::vector<stag_int> newIndices = stag::sprsMatInnerIndices(testGraph.adjacency());
  std::vector<double> newValues = stag::sprsMatValues(testGraph.adjacency());

  EXPECT_EQ(colStarts, newStarts);
  EXPECT_EQ(rowIndices, newIndices);
  EXPECT_FLOATS_NEARLY_EQ(values, newValues, 0.000001);

  // The Laplacian matrix should also be the identity
  newStarts = stag::sprsMatOuterStarts(testGraph.laplacian());
  newIndices = stag::sprsMatInnerIndices(testGraph.laplacian());
  newValues = stag::sprsMatValues(testGraph.laplacian());
  EXPECT_EQ(colStarts, newStarts);
  EXPECT_EQ(rowIndices, newIndices);
  EXPECT_FLOATS_NEARLY_EQ(values, newValues, 0.000001);
}

TEST(GraphTest, Equality) {
  // Create two identical graphs
  stag::Graph graph1 = stag::cycle_graph(10);
  stag::Graph graph2 = stag::cycle_graph(10);
  EXPECT_EQ(graph1, graph2);

  // Create another two identical graphs
  graph1 = createTestGraph();
  graph2 = createTestGraph();
  EXPECT_EQ(graph1, graph2);

  // Create two different graphs;
  graph1 = createTestGraph();
  graph2 = stag::complete_graph(4);
  EXPECT_NE(graph1, graph2);

  graph2 = createTestGraphSelfLoops();
  EXPECT_NE(graph1, graph2);
}

TEST(GraphTest, VertexExists) {
  stag_int n = 4;
  stag::Graph testGraph = stag::complete_graph(n);

  EXPECT_TRUE(testGraph.vertex_exists(0));
  EXPECT_TRUE(testGraph.vertex_exists(1));
  EXPECT_TRUE(testGraph.vertex_exists(2));
  EXPECT_TRUE(testGraph.vertex_exists(3));

  EXPECT_FALSE(testGraph.vertex_exists(4));
  EXPECT_FALSE(testGraph.vertex_exists(-1));
  EXPECT_FALSE(testGraph.vertex_exists(100));
}

TEST(GraphTest, ArgumentChecking) {
  stag_int n = -1;
  EXPECT_THROW(stag::cycle_graph(n), std::invalid_argument);
  EXPECT_THROW(stag::complete_graph(n), std::invalid_argument);
  EXPECT_THROW(stag::barbell_graph(n), std::invalid_argument);
  EXPECT_THROW(stag::star_graph(n), std::invalid_argument);

  n = 0;
  EXPECT_THROW(stag::cycle_graph(n), std::invalid_argument);
  EXPECT_THROW(stag::complete_graph(n), std::invalid_argument);
  EXPECT_THROW(stag::barbell_graph(n), std::invalid_argument);
  EXPECT_THROW(stag::star_graph(n), std::invalid_argument);

  n = 1;
  EXPECT_THROW(stag::cycle_graph(n), std::invalid_argument);
  EXPECT_THROW(stag::complete_graph(n), std::invalid_argument);
  EXPECT_THROW(stag::barbell_graph(n), std::invalid_argument);
  EXPECT_THROW(stag::star_graph(n), std::invalid_argument);
}

//------------------------------------------------------------------------------
// AdjacencyListLocalGraph tests
//------------------------------------------------------------------------------
TEST(GraphTest, ALLGVertexExists) {
  stag::AdjacencyListLocalGraph testGraph("test/data/test1.adjacencylist");
  EXPECT_TRUE(testGraph.vertex_exists(0));
  EXPECT_TRUE(testGraph.vertex_exists(1));
  EXPECT_TRUE(testGraph.vertex_exists(2));

  EXPECT_FALSE(testGraph.vertex_exists(3));
  EXPECT_FALSE(testGraph.vertex_exists(-1));
  EXPECT_FALSE(testGraph.vertex_exists(100));

  stag::AdjacencyListLocalGraph graph2("test/data/test7.adjacencylist");
  EXPECT_TRUE(graph2.vertex_exists(1));
  EXPECT_TRUE(graph2.vertex_exists(2));
  EXPECT_TRUE(graph2.vertex_exists(3));

  EXPECT_FALSE(graph2.vertex_exists(0));
  EXPECT_FALSE(graph2.vertex_exists(-1));
  EXPECT_FALSE(graph2.vertex_exists(100));
}

TEST(GraphTest, ALLGHugeGraph) {
  stag::AdjacencyListLocalGraph testGraph("test/data/test6.adjacencylist");
  EXPECT_NEAR(testGraph.degree(18950), 20.088781, 0.0001);
  EXPECT_EQ(testGraph.degree_unweighted(32107), 26);

  // Check the degree of the same node again. We should use the
  // cached adjacency matrix for this.
  EXPECT_NEAR(testGraph.degree(18950), 20.088781, 0.0001);
}

TEST(GraphTest, ALLGNeighboursOrder) {
  stag::AdjacencyListLocalGraph testGraph("test/data/test1.adjacencylist");
  stag_int node = 0;
  std::vector<stag_int> ns = testGraph.neighbors_unweighted(node);
  for (stag_int n : ns) {
    EXPECT_NE(n, node);
  }
}

TEST(GraphTest, Subgraph) {
  // Create a complete graph
  stag::Graph testGraph = stag::complete_graph(8);

  // Extract a subgraph (this will also be complete)
  std::vector<stag_int> vertices = {3, 5, 2, 1};
  stag::Graph subgraph = testGraph.subgraph(vertices);

  // Define the expected Laplacian matrix
  std::vector<stag_int> rowStarts = {0, 4, 8, 12, 16};
  std::vector<stag_int> colIndices = {0, 1, 2, 3, 0, 1, 2, 3, 0, 1, 2, 3, 0, 1, 2, 3};
  std::vector<double> values = {3, -1, -1, -1, -1, 3, -1, -1, -1, -1, 3, -1, -1, -1, -1, 3};

  // Check that the Laplacian matrix has the form that we expect
  std::vector<stag_int> newStarts = stag::sprsMatOuterStarts(subgraph.laplacian());
  std::vector<stag_int> newIndices = stag::sprsMatInnerIndices(subgraph.laplacian());
  std::vector<double> newValues = stag::sprsMatValues(subgraph.laplacian());

  EXPECT_EQ(rowStarts, newStarts);
  EXPECT_EQ(colIndices, newIndices);
  EXPECT_FLOATS_NEARLY_EQ(values, newValues, 0.000001);

  // Create a graph with self-loops
  testGraph = createTestGraphSelfLoops();

  // Extract a subgraph
  vertices = {1, 2, 3};
  subgraph = testGraph.subgraph(vertices);

  // Define the expected adjacency matrix
  rowStarts = {0, 1, 4, 6};
  colIndices = {1, 0, 1, 2, 1, 2};
  values = {6, 6, 2, 1, 1, 1};

  // Check that the adjacencymatrix has the form that we expect
  newStarts = stag::sprsMatOuterStarts(subgraph.adjacency());
  newIndices = stag::sprsMatInnerIndices(subgraph.adjacency());
  newValues = stag::sprsMatValues(subgraph.adjacency());

  EXPECT_EQ(rowStarts, newStarts);
  EXPECT_EQ(colIndices, newIndices);
  EXPECT_FLOATS_NEARLY_EQ(values, newValues, 0.000001);
}

TEST(GraphTest, SubgraphCycle) {
  // Create a cycle graph
  stag::Graph testGraph = stag::cycle_graph(8);

  // Extract a subgraph - this will be a path on 3 vertices, and an isolated
  // vertex.
  std::vector<stag_int> vertices = {3, 4, 5, 7};
  stag::Graph subgraph = testGraph.subgraph(vertices);

  // Define the expected Laplacian matrix
  std::vector<stag_int> rowStarts = {0, 2, 5, 7, 8};
  std::vector<stag_int> colIndices = {0, 1, 0, 1, 2, 1, 2, 3};
  std::vector<double> values = {1, -1, -1, 2, -1, -1, 1, 0};

  // Check that the Laplacian matrix has the form that we expect
  std::vector<stag_int> newStarts = stag::sprsMatOuterStarts(subgraph.laplacian());
  std::vector<stag_int> newIndices = stag::sprsMatInnerIndices(subgraph.laplacian());
  std::vector<double> newValues = stag::sprsMatValues(subgraph.laplacian());

  EXPECT_EQ(rowStarts, newStarts);
  EXPECT_EQ(colIndices, newIndices);
  EXPECT_FLOATS_NEARLY_EQ(values, newValues, 0.000001);
}

TEST(GraphTest, DisjointUnion) {
  // Construct two graphs
  stag::Graph g1 = stag::complete_graph(3);
  stag::Graph g2 = stag::cycle_graph(4);

  // Combine the two graphs into one
  stag::Graph g3 = g1.disjoint_union(g2);

  // Define the expected Laplacian matrix
  std::vector<stag_int> rowStarts = {0, 3, 6, 9, 12, 15, 18, 21};
  std::vector<stag_int> colIndices = {0, 1, 2, 0, 1, 2, 0, 1, 2, 3, 4, 6, 3, 4, 5, 4, 5, 6, 3, 5, 6};
  std::vector<double> values = {2, -1, -1, -1, 2, -1, -1, -1, 2, 2, -1, -1, -1, 2, -1, -1, 2, -1, -1, -1, 2};

  // Check that the Laplacian matrix has the form that we expect
  std::vector<stag_int> newStarts = stag::sprsMatOuterStarts(g3.laplacian());
  std::vector<stag_int> newIndices = stag::sprsMatInnerIndices(g3.laplacian());
  std::vector<double> newValues = stag::sprsMatValues(g3.laplacian());

  EXPECT_EQ(rowStarts, newStarts);
  EXPECT_EQ(colIndices, newIndices);
  EXPECT_FLOATS_NEARLY_EQ(values, newValues, 0.000001);

  // Check that one of the graphs is not changed
  rowStarts = {0, 3, 6, 9};
  colIndices = {0, 1, 2, 0, 1, 2, 0, 1, 2};
  values = {2, -1, -1, -1, 2, -1, -1, -1, 2};
  newStarts = stag::sprsMatOuterStarts(g1.laplacian());
  newIndices = stag::sprsMatInnerIndices(g1.laplacian());
  newValues = stag::sprsMatValues(g1.laplacian());

  EXPECT_EQ(rowStarts, newStarts);
  EXPECT_EQ(colIndices, newIndices);
  EXPECT_FLOATS_NEARLY_EQ(values, newValues, 0.000001);
}

TEST(GraphTest, DisjoinUnionSelfLoops) {
  // Construct two graphs
  stag::Graph g1 = createTestGraph();
  stag::Graph g2 = createTestGraphSelfLoops();

  // One has self loops, the other doesn't
  EXPECT_EQ(g1.has_self_loops(), false);
  EXPECT_EQ(g2.has_self_loops(), true);

  // Combine the two graphs into one
  stag::Graph g3 = g1.disjoint_union(g2);

  // The new graph has self loops
  EXPECT_EQ(g3.has_self_loops(), true);

  // Define the expected adjacency matrix
  std::vector<stag_int> rowStarts = {0, 2, 4, 7, 8, 11, 13, 17, 19};
  std::vector<stag_int> colIndices = {1, 2, 0, 2, 0, 1, 3, 2, 4, 5, 6, 4, 6, 4, 5, 6, 7, 6, 7};
  std::vector<double> values = {2, 3.3333, 2, 6, 3.3333, 6, 1, 1, 1, 2, 3.3333, 2, 6, 3.3333, 6, 2, 1, 1, 1};

  // Check that the adjacency matrix has the form that we expect
  std::vector<stag_int> newStarts = stag::sprsMatOuterStarts(g3.adjacency());
  std::vector<stag_int> newIndices = stag::sprsMatInnerIndices(g3.adjacency());
  std::vector<double> newValues = stag::sprsMatValues(g3.adjacency());

  EXPECT_EQ(rowStarts, newStarts);
  EXPECT_EQ(colIndices, newIndices);
  EXPECT_FLOATS_NEARLY_EQ(values, newValues, 0.000001);
}

TEST(GraphTest, UnionComponents) {
  // Check that the connected components of a graph union are the original
  // graphs.

  // Create two random graphs.
  stag_int n = 100;
  stag_int k = 2;
  stag::Graph g1 = stag::sbm(n, k, 0.5, 0.5);
  stag::Graph g2 = stag::sbm(n, k, 0.5, 0.5);

  // Join the graphs
  stag::Graph union_graph = g1.disjoint_union(g2);

  // Find the first connected component of the union graph
  std::vector<stag_int> cc = stag::connected_component(&union_graph, 0);
  stag::Graph cc_graph = union_graph.subgraph(cc);

  // It's difficult to check equality of graphs, so let's just make sure that
  // the degree sequences are the same.
  EXPECT_EQ(cc_graph.number_of_vertices(), g1.number_of_vertices());
  std::vector<stag_int> cc_degrees;
  std::vector<stag_int> g1_degrees;
  for (auto v = 0; v < cc_graph.number_of_vertices(); v++) {
    cc_degrees.push_back(cc_graph.degree_unweighted(v));
    g1_degrees.push_back(g1.degree_unweighted(v));
  }
  std::sort(cc_degrees.begin(), cc_degrees.end());
  std::sort(g1_degrees.begin(), g1_degrees.end());
  EXPECT_TRUE(cc_degrees == g1_degrees);
}

<<<<<<< HEAD
TEST(GraphTest, GraphConnected) {
  // Create a random disconnected graph
  stag_int n = 100;
  stag::Graph g1 = stag::sbm(n, 2, 0.5, 0);
  EXPECT_FALSE(g1.is_connected());

  // The barbell graph is connected
  stag::Graph g2 = stag::barbell_graph(n);
  EXPECT_TRUE(g2.is_connected());

  // The identity graph is not connected
  stag::Graph g3 = stag::identity_graph(n);
  EXPECT_FALSE(g3.is_connected());
=======
TEST(GraphTest, ALLGSelfLoopDegree) {
  stag::Graph testGraph = stag::identity_graph(5);
  std::string adjacencylist_filename = "output.adjacencylist";
  stag::save_adjacencylist(testGraph, adjacencylist_filename);
  stag::AdjacencyListLocalGraph allg{adjacencylist_filename};

  // The degree of a node in the identity graph is 2 - the self-loop counts
  // twice.
  for (stag_int i = 0; i < 5; i++) {
    EXPECT_EQ(allg.degree(i), 2);
    EXPECT_EQ(allg.degree_unweighted(i), 1);
  }
>>>>>>> 0ca4853b
}<|MERGE_RESOLUTION|>--- conflicted
+++ resolved
@@ -1089,7 +1089,6 @@
   EXPECT_TRUE(cc_degrees == g1_degrees);
 }
 
-<<<<<<< HEAD
 TEST(GraphTest, GraphConnected) {
   // Create a random disconnected graph
   stag_int n = 100;
@@ -1103,7 +1102,8 @@
   // The identity graph is not connected
   stag::Graph g3 = stag::identity_graph(n);
   EXPECT_FALSE(g3.is_connected());
-=======
+}
+
 TEST(GraphTest, ALLGSelfLoopDegree) {
   stag::Graph testGraph = stag::identity_graph(5);
   std::string adjacencylist_filename = "output.adjacencylist";
@@ -1116,5 +1116,4 @@
     EXPECT_EQ(allg.degree(i), 2);
     EXPECT_EQ(allg.degree_unweighted(i), 1);
   }
->>>>>>> 0ca4853b
 }