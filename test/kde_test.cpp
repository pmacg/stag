--- conflicted
+++ resolved
@@ -178,8 +178,7 @@
     total_error += abs(kde_estimates.at(i) - kde_exact.at(i)) / kde_exact.at(i);
   }
   StagReal avg_error = total_error / (StagReal) kde_estimates.size();
-<<<<<<< HEAD
-  EXPECT_LE(avg_error, 0.5 * eps);
+  EXPECT_LE(avg_error, 0.5);
 }
 
 TEST(KDETest, CKNSOversample) {
@@ -294,7 +293,5 @@
     total_error += abs(kde_estimates.at(i) - kde_exact.at(i)) / kde_exact.at(i);
   }
   StagReal avg_error = total_error / (StagReal) kde_estimates.size();
-=======
->>>>>>> 7bcf94bb
   EXPECT_LE(avg_error, 0.5);
 }